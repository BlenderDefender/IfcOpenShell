/********************************************************************************
*                                                                              *
* This file is part of IfcOpenShell.                                           *
*                                                                              *
* IfcOpenShell is free software: you can redistribute it and/or modify         *
* it under the terms of the Lesser GNU General Public License as published by  *
* the Free Software Foundation, either version 3.0 of the License, or          *
* (at your option) any later version.                                          *
*                                                                              *
* IfcOpenShell is distributed in the hope that it will be useful,              *
* but WITHOUT ANY WARRANTY; without even the implied warranty of               *
* MERCHANTABILITY or FITNESS FOR A PARTICULAR PURPOSE. See the                 *
* Lesser GNU General Public License for more details.                          *
*                                                                              *
* You should have received a copy of the Lesser GNU General Public License     *
* along with this program. If not, see <http://www.gnu.org/licenses/>.         *
*                                                                              *
********************************************************************************/

#include <set>
#include <algorithm>
#include <string>
#include <stdio.h>
#include <stdlib.h>
#include <ctime>
#include <boost/circular_buffer.hpp>

#ifdef _MSC_VER
#include <Windows.h>
#endif

#include <boost/algorithm/string.hpp>
#include <boost/math/special_functions/fpclassify.hpp>

#include "../ifcparse/IfcCharacterDecoder.h"
#include "../ifcparse/IfcParse.h"
#include "../ifcparse/IfcException.h"
#include "../ifcparse/IfcBaseClass.h"
#include "../ifcparse/IfcSpfStream.h"
#include "../ifcparse/IfcFile.h"
#include "../ifcparse/IfcSIPrefix.h"
#include "../ifcparse/IfcSchema.h"

#ifdef USE_MMAP
#include <boost/filesystem/path.hpp>
#endif

#define PERMISSIVE_FLOAT

using namespace IfcParse;

// A static locale for the real number parser. strtod() is locale-dependent, causing issues 
// in locales that have ',' as a decimal separator. Therefore the non standard _strtod_l() / 
// strtod_l() is used and a reference to the "C" locale is obtained here. The alternative is 
// to use std::istringstream::imbue(std::locale::classic()), but there are subtleties in 
// parsing in MSVC2010 and it appears to be much slower. 
#if defined(_MSC_VER)

static _locale_t locale = (_locale_t) 0;
void init_locale() {
	if (locale == (_locale_t) 0) {
		locale = _create_locale(LC_NUMERIC, "C");
	}
}

#else

#if defined(__MINGW64__) || defined(__MINGW32__)
#include <locale>
#include <sstream>

typedef void* locale_t;
static locale_t locale = (locale_t)0;

void init_locale() {}

double strtod_l(const char* start, char** end, locale_t loc) {
	double d;
	std::stringstream ss;
	ss.imbue(std::locale::classic());
	ss << start;
	ss >> d;
	size_t nread = ss.tellg();
	*end = const_cast<char*>(start) + nread;
	return d;
}

#else

#ifdef __APPLE__
#include <xlocale.h>
#endif
#include <locale.h>

static locale_t locale = (locale_t)0;
void init_locale() {
	if (locale == (locale_t)0) {
		locale = newlocale(LC_NUMERIC_MASK, "C", (locale_t)0);
	}
}

#endif

#endif

// 
// Opens the file and gets the filesize
//
#ifdef USE_MMAP
IfcSpfStream::IfcSpfStream(const std::string& fn, bool mmap)
#else
IfcSpfStream::IfcSpfStream(const std::string& fn)
#endif
	: stream(0)
	, buffer(0)
	, valid(false)
	, eof(false)
{
#ifdef _MSC_VER
	int fn_buffer_size = MultiByteToWideChar(CP_UTF8, 0, fn.c_str(), -1, 0, 0);
	wchar_t* fn_wide = new wchar_t[fn_buffer_size];
	MultiByteToWideChar(CP_UTF8, 0, fn.c_str(), -1, fn_wide, fn_buffer_size);

#ifdef USE_MMAP
	if (mmap) {
		mfs = boost::iostreams::mapped_file_source(boost::filesystem::wpath(fn_wide));
	} else {
#endif
		stream = _wfopen(fn_wide, L"rb");
#ifdef USE_MMAP	
	}
#endif

	delete[] fn_wide;
#else

#ifdef USE_MMAP
	if (mmap) {
		mfs = boost::iostreams::mapped_file_source(fn);
	} else {
#endif
		stream = fopen(fn.c_str(), "rb");
#ifdef USE_MMAP	
	}
#endif

#endif

#ifdef USE_MMAP
	if (mmap) {
		if (!mfs.is_open()) {
			return;
		}

		valid = true;
		buffer = mfs.data();
		ptr = 0;
		len = mfs.size();
	} else {
#endif
		if (stream == NULL) {
			return;
		}

		valid = true;
		fseek(stream, 0, SEEK_END);
		size = (unsigned int)ftell(stream);
		rewind(stream);
		char* buffer_rw = new char[size];
		len = (unsigned int)fread(buffer_rw, 1, size, stream);
		buffer = buffer_rw;
		eof = len == 0;
		ptr = 0;
		fclose(stream);
#ifdef USE_MMAP	
	}
#endif
}

IfcSpfStream::IfcSpfStream(std::istream& f, int l)
	: stream(0)
	, buffer(0)
{
	eof = false;
	size = l;
	char* buffer_rw = new char[size];
	f.read(buffer_rw,size);
	buffer = buffer_rw;
	valid = f.gcount() == size;
	ptr = 0;
	len = l;	
}

IfcSpfStream::IfcSpfStream(void* data, int l)
	: stream(0)
	, buffer(0)
{
	eof = false;
	size = l;
	buffer = (char*) data;
	valid = true;
	ptr = 0;
	len = l;
}

IfcSpfStream::~IfcSpfStream()
{
	Close();
}

void IfcSpfStream::Close() {
#ifdef USE_MMAP
	if (mfs.is_open()) {
		mfs.close();
		return;
	}
#endif
	delete[] buffer;
}

//
// Seeks an arbitrary position in the file
//
void IfcSpfStream::Seek(unsigned int o) {
	ptr = o;
	if (ptr >= len) throw IfcException("Reading outside of file limits");
	eof = false;
}

//
// Returns the character at the cursor
//
char IfcSpfStream::Peek() {
	return buffer[ptr];
}

//
// Returns the character at specified offset
//
char IfcSpfStream::Read(unsigned int o) {
	return buffer[o];
}

//
// Returns the cursor position
//
unsigned int IfcSpfStream::Tell() {
	return ptr;
}

//
// Increments cursor and reads new chunk if necessary
//
void IfcSpfStream::Inc() {
	if ( ++ptr == len ) { 
		eof = true;
		return;
	}
	/// @todo: Shouldn't this be a loop of some kind
	const char current = IfcSpfStream::Peek();
	if ( current == '\n' || current == '\r' ) IfcSpfStream::Inc();
}

IfcSpfLexer::IfcSpfLexer(IfcParse::IfcSpfStream *s, IfcParse::IfcFile* f) {
	file = f;
	stream = s;
	decoder = new IfcCharacterDecoder(s);
}

IfcSpfLexer::~IfcSpfLexer() {
	delete decoder;
}

unsigned int IfcSpfLexer::skipWhitespace() {
	unsigned int n = 0;
	while ( !stream->eof ) {
		char c = stream->Peek();
		if ( (c == ' ' || c == '\r' || c == '\n' || c == '\t' ) ) {
			stream->Inc();
			++n;
		}
		else break;
	}
	return n;
}

unsigned int IfcSpfLexer::skipComment() {
	char c = stream->Peek();
	if (c != '/') return 0;
	stream->Inc();
	c = stream->Peek();
	if (c != '*') {
		stream->Seek(stream->Tell() - 1);
		return 0;
	}
	unsigned int n = 2;
	char p = 0;
	while ( !stream->eof ) {
		c = stream->Peek();
		stream->Inc();
		++ n;
		if (c == '/' && p == '*') break;
		p = c;
	}
	return n;
}

//
// Returns the offset of the current Token and moves cursor to next
//
Token IfcSpfLexer::Next() {

	if ( stream->eof ) return NoneTokenPtr();

	while (skipWhitespace() || skipComment()) {}
	
	if ( stream->eof ) return NoneTokenPtr();
	unsigned int pos = stream->Tell();

	char c = stream->Peek();
	
	// If the cursor is at [()=,;$*] we know token consists of single char
	if (c == '(' || c == ')' || c == '=' || c == ',' || c == ';' || c == '$' || c == '*') {
		stream->Inc();
		return OperatorTokenPtr(this, pos, pos+1);
	}

	int len = 0;

	while ( ! stream->eof ) {

		// Read character and increment pointer if not starting a new token
		c = stream->Peek();
		if ( len && (c == '(' || c == ')' || c == '=' || c == ',' || c == ';' || c == '/') ) break;
		stream->Inc();
		len ++;

		// If a string is encountered defer processing to the IfcCharacterDecoder
		if ( c == '\'' ) decoder->dryRun();
	}
	if ( len ) return GeneralTokenPtr(this, pos, stream->Tell());
	else return NoneTokenPtr();
}

//
// Reads a std::string from the file at specified offset
// Omits whitespace and comments
//
void IfcSpfLexer::TokenString(unsigned int offset, std::string &buffer) {
	const bool was_eof = stream->eof;
	unsigned int old_offset = stream->Tell();
	stream->Seek(offset);
	buffer.clear();
	while ( ! stream->eof ) {
		char c = stream->Peek();
		if ( buffer.size() && (c == '(' || c == ')' || c == '=' || c == ',' || c == ';' || c == '/') ) break;
		stream->Inc();
		if ( c == ' ' || c == '\r' || c == '\n' || c == '\t' ) continue;
		else if ( c == '\'' ) {
			buffer = *decoder;
			break;
		}
		else buffer.push_back(c);
	}
	if ( was_eof ) stream->eof = true;
	else stream->Seek(old_offset);
}

//Note: according to STEP standard, there may be newlines in tokens
inline void RemoveTokenSeparators(IfcSpfStream* stream, unsigned start, unsigned end, std::string &oDestination) {
	oDestination.clear();
	for (unsigned i = start; i < end; i++) {
		char c = stream->Read(i);
		if (c == ' ' || c == '\r' || c == '\n' || c == '\t')
			continue;
		oDestination += c;
	}
}

bool ParseInt(const char *pStart, int &val) {
	char* pEnd;
	long result = strtol(pStart, &pEnd, 10);
	if (*pEnd != 0)
		return false;
	val = (int)result;
	return true;
}

bool ParseFloat(const char *pStart, double &val) {
	char* pEnd;
#ifdef _MSC_VER
	double result = _strtod_l(pStart, &pEnd, locale);
#else
	double result = strtod_l(pStart, &pEnd, locale);
#endif
	if (*pEnd != 0)
		return false;
	val = result;
	return true;
}

bool ParseBool(const char *pStart, bool &val) {
	if (strlen(pStart) != 3 || pStart[0] != '.' || pStart[2] != '.')
		return false;
	char mid = pStart[1];
	/// @todo https://github.com/IfcOpenShell/IfcOpenShell/issues/95
	if (!(mid == 'T' || mid == 'F' || mid == 'U'))
		return false;
	val = (mid == 'T');
	return true;
}

Token IfcParse::OperatorTokenPtr(IfcSpfLexer* lexer, unsigned start, unsigned end) {
	char first = lexer->stream->Read(start);
	Token token(lexer, start, end, Token_OPERATOR);
	token.value_char = first;
	return token;
}

Token IfcParse::GeneralTokenPtr(IfcSpfLexer* lexer, unsigned start, unsigned end) {
	Token token(lexer, start, end, Token_NONE);

	//extract token into temp buffer (remove eol-s, no encoding changes)
	std::string &tokenStr = lexer->GetTempString();
	RemoveTokenSeparators(lexer->stream, start, end, tokenStr);
	
	//determine type of the token
	char first = lexer->stream->Read(start);
	if (first == '#') {
		token.type = Token_IDENTIFIER;
		if (!ParseInt(tokenStr.c_str() + 1, token.value_int))
			throw IfcException("Identifier token as not integer");
	}
	else if (first == '\'')
		token.type = Token_STRING;
	else if (first == '.') {
		token.type = Token_ENUMERATION;
		if (ParseBool(tokenStr.c_str(), token.value_bool)) //bool is also enumeration
			token.type = Token_BOOL;
	}
	else if (first == '"')
		token.type = Token_BINARY;
	else if (ParseInt(tokenStr.c_str(), token.value_int))
		token.type = Token_INT;
	else if (ParseFloat(tokenStr.c_str(), token.value_double))
		token.type = Token_FLOAT;
	else
		token.type = Token_KEYWORD;

	return token;
}
Token IfcParse::NoneTokenPtr() { return Token(); }


bool TokenFunc::isOperator(const Token& t) {
	return t.type == Token_OPERATOR;
}

bool TokenFunc::isOperator(const Token& t, char op) {
	return t.type == Token_OPERATOR && t.value_char == op;
}

bool TokenFunc::isIdentifier(const Token& t) {
	return t.type == Token_IDENTIFIER;
}

bool TokenFunc::isString(const Token& t) {
	return t.type == Token_STRING;
}

bool TokenFunc::isEnumeration(const Token& t) {
	return t.type == Token_ENUMERATION || t.type == Token_BOOL;
}

bool TokenFunc::isBinary(const Token& t) {
	return t.type == Token_BINARY;
}

bool TokenFunc::isKeyword(const Token& t) {
	return t.type == Token_KEYWORD;
}

bool TokenFunc::isInt(const Token& t) {
	return t.type == Token_INT;
}

bool TokenFunc::isBool(const Token& t) {
	return t.type == Token_BOOL;
}

bool TokenFunc::isFloat(const Token& t) {
#ifdef PERMISSIVE_FLOAT
	/// NB: We are being more permissive here then allowed by the standard
	return t.type == Token_FLOAT || t.type == Token_INT;
#else
	return t.type == Token_FLOAT;
#endif
}

int TokenFunc::asInt(const Token& t) {
	if (t.type != Token_INT) {
		throw IfcInvalidTokenException(t.startPos, toString(t), "integer");
	}
	return t.value_int;
}

int TokenFunc::asIdentifier(const Token& t) {
	if (t.type != Token_IDENTIFIER) {
		throw IfcInvalidTokenException(t.startPos, toString(t), "instance name");
	}
	return t.value_int;
}

bool TokenFunc::asBool(const Token& t) {
	if (t.type != Token_BOOL) {
		throw IfcInvalidTokenException(t.startPos, toString(t), "boolean");
	}
	return t.value_bool;
}

double TokenFunc::asFloat(const Token& t) {
#ifdef PERMISSIVE_FLOAT
	if (t.type == Token_INT) {
		/// NB: We are being more permissive here then allowed by the standard
		return t.value_int;
	} else // ----> continues beyond preprocessor directive
#endif
	if (t.type == Token_FLOAT) {
		return t.value_double;
	} else {
		throw IfcInvalidTokenException(t.startPos, toString(t), "real");
	}
}

const std::string &TokenFunc::asStringRef(const Token& t) {
    if (t.type == Token_NONE) {
        throw IfcParse::IfcException("Null token encountered, premature end of file?");
    }
	std::string &str = t.lexer->GetTempString();
	t.lexer->TokenString(t.startPos, str);
	if ((isString(t) || isEnumeration(t) || isBinary(t)) && !str.empty()) {
		//remove start+end characters in-place
		str.erase(str.end()-1);
		str.erase(str.begin());
	}
	return str;
}

std::string TokenFunc::asString(const Token& t) {
	if (isString(t) || isEnumeration(t) || isBinary(t)) {
		return asStringRef(t);
	} else {
		throw IfcInvalidTokenException(t.startPos, toString(t), "string");
	}
}

boost::dynamic_bitset<> TokenFunc::asBinary(const Token& t) {
	const std::string &str = asStringRef(t);
	if (str.size() < 1) {
		throw IfcException("Token is not a valid binary sequence");
	}
	
	std::string::const_iterator it = str.begin();
	int n = *it - '0';
	if ((n < 0 || n > 3) || (str.size() == 1 && n != 0)) {
		throw IfcException("Token is not a valid binary sequence");
	}

	++it;
	unsigned i = ((unsigned)str.size()-1) * 4 - n;
	boost::dynamic_bitset<> bitset(i);	

	for(; it != str.end(); ++it) {
		const std::string::value_type& c = *it;
		int value = (c < 'A') ? (c - '0') : (c - 'A' + 10);
		for (unsigned j = 0; j < 4; ++j) {
			if (i-- == 0) break;
			if (value & (1 << (3-j))) {
				bitset.set(i);
			}			
		}
	}

	return bitset;
}

std::string TokenFunc::toString(const Token& t) {
	std::string result;
	t.lexer->TokenString(t.startPos, result);
	return result;
}


TokenArgument::TokenArgument(const Token& t) {
	token = t;
}

EntityArgument::EntityArgument(const Token& t) {
	IfcParse::IfcFile* file = t.lexer->file;
	IfcEntityInstanceData* data = read(0, file, t.startPos);
	// Data needs to be loaded, for the tokens
	// to be consumed and parsing to continue.
	data->load();
	entity = file->schema()->instantiate(data);
}

namespace {
	template <typename T>
	class vector_or_array {
		std::vector<T>* vector_;
		T* array_;
		size_t size_, index_;

	public:
		vector_or_array(std::vector<T>* vector)
			: vector_(vector)
			, array_(0)
			, size_(0)
			, index_(0)
		{}

		vector_or_array(Argument** arr, size_t size)
			: vector_(0)
			, array_(arr)
			, size_(size)
			, index_(0)
		{}

		void push_back(const T& t) {
			if (array_ && index_ < size_) {
				array_[index_++] = t;
			} else if (vector_) {
				vector_->push_back(t);
			}
		}
	};
}

// 
// Reads the arguments from a list of token
// Aditionally, registers the ids (i.e. #[\d]+) in the inverse map
//
size_t IfcParse::IfcFile::load(unsigned entity_instance_name, Argument**& attributes, size_t num_attributes) {
	Token next = tokens->Next();

	std::vector<Argument*>* vector = 0;
	vector_or_array<Argument*> filler(attributes, num_attributes);
	if (attributes == 0) {
		vector = new std::vector<Argument*>();
		filler = vector_or_array<Argument*>(vector);
	}

	size_t return_value = num_attributes;

	while( next.startPos || next.lexer ) {
		if ( TokenFunc::isOperator(next,',') ) {
			// do nothing
		} else if ( TokenFunc::isOperator(next,')') ) {
			break;
		} else if ( TokenFunc::isOperator(next,'(') ) {
			ArgumentList* alist = new ArgumentList();
			alist->size() = load(entity_instance_name, alist->arguments(), 0);
			filler.push_back(alist);
		} else {
			if ( TokenFunc::isIdentifier(next) ) {
				if (!parsing_complete_) {
					register_inverse(entity_instance_name, next);
				}
			} if ( TokenFunc::isKeyword(next) ) {
				try {
					filler.push_back(new EntityArgument(next));
				} catch ( IfcException& e ) {
					Logger::Message(Logger::LOG_ERROR, e.what());
				}
			} else {
				filler.push_back(new TokenArgument(next));
			}
		}
		next = tokens->Next();
	}

	if (vector) {
		attributes = new Argument*[vector->size()];
		return_value = vector->size();
		for (size_t i = 0; i < vector->size(); ++i) {
			attributes[i] = vector->at(i);
		}
	}

	delete vector;

	return return_value;
}

IfcUtil::ArgumentType ArgumentList::type() const {
	if (size_ == 0) {
		return IfcUtil::Argument_EMPTY_AGGREGATE;
	}

	const IfcUtil::ArgumentType elem_type = list_[0]->type();
	return IfcUtil::make_aggregate(elem_type);
}

// templated helper function for reading arguments into a list
template<typename T>
std::vector<T> read_aggregate_as_vector(Argument** list, size_t size) {
	std::vector<T> return_value;
	return_value.reserve(size);
	for (size_t i = 0; i < size; ++i) {
		return_value.push_back(*list[i]);
	}
	return return_value;
}
template<typename T>
std::vector< std::vector<T> > read_aggregate_of_aggregate_as_vector2(Argument** list, size_t size) {
	std::vector< std::vector<T> > return_value;
	return_value.reserve(size);
	for (size_t i = 0; i < size; ++i) {
		return_value.push_back(*list[i]);
	}
	return return_value;
}

//
// Functions for casting the ArgumentList to other types
//
ArgumentList::operator std::vector<double>() const {
	return read_aggregate_as_vector<double>(list_, size_);
}

ArgumentList::operator std::vector<int>() const {
	return read_aggregate_as_vector<int>(list_, size_);
}

ArgumentList::operator std::vector<std::string>() const {
	return read_aggregate_as_vector<std::string>(list_, size_);
}

ArgumentList::operator std::vector<boost::dynamic_bitset<> >() const {
	return read_aggregate_as_vector<boost::dynamic_bitset<> >(list_, size_);
}

ArgumentList::operator IfcEntityList::ptr() const {
	IfcEntityList::ptr l ( new IfcEntityList() );
	for (size_t i = 0; i < size_; ++i) {
		// FIXME: account for $
		IfcUtil::IfcBaseClass* entity = *list_[i];
		l->push(entity);
	}
	return l;
}

ArgumentList::operator std::vector< std::vector<int> >() const {
	return read_aggregate_of_aggregate_as_vector2<int>(list_, size_);
}

ArgumentList::operator std::vector< std::vector<double> >() const {
	return read_aggregate_of_aggregate_as_vector2<double>(list_, size_);
}

ArgumentList::operator IfcEntityListList::ptr() const {
	IfcEntityListList::ptr l ( new IfcEntityListList() );
	for (size_t i = 0; i < size_; ++i) {
		const Argument* arg = list_[i];
		const ArgumentList* arg_list;
		if ((arg_list = dynamic_cast<const ArgumentList*>(arg)) != 0) {
			IfcEntityList::ptr e = *arg_list;
			l->push(e);
		}
	}
	return l;
}

unsigned int ArgumentList::size() const { return (unsigned int)size_; }

Argument* ArgumentList::operator [] (unsigned int i) const {
	if (i >= size_) {
		throw IfcAttributeOutOfRangeException("Argument index out of range");
	}
	return list_[i];
}

/*
void ArgumentList::set(unsigned int i, Argument* argument) {
	while (size() < i) {
		push(new NullArgument());
	}
	if (i < size()) {
		delete list[i];
		list[i] = argument;
	} else {
		list.push_back(argument);
	}	
}
*/

std::string ArgumentList::toString(bool upper) const {
	std::stringstream ss;
	ss << "(";
	for (size_t i = 0; i < size_; ++i) {
		if (i != 0) {
			ss << ",";
		}
		ss << list_[i]->toString(upper);
	}
	ss << ")";
	return ss.str();
}

bool ArgumentList::isNull() const { return false; }

ArgumentList::~ArgumentList() {
	for (size_t i = 0; i < size_; ++i) {
		delete list_[i];
	}
	delete[] list_;
}


IfcUtil::ArgumentType TokenArgument::type() const {
	if (TokenFunc::isInt(token)) {
		return IfcUtil::Argument_INT;
	} else if (TokenFunc::isBool(token)) {
		return IfcUtil::Argument_BOOL;
	} else if (TokenFunc::isFloat(token)) {
		return IfcUtil::Argument_DOUBLE;
	} else if (TokenFunc::isString(token)) {
		return IfcUtil::Argument_STRING;
	} else if (TokenFunc::isEnumeration(token)) {
		return IfcUtil::Argument_ENUMERATION;
	} else if (TokenFunc::isIdentifier(token)) {
		return IfcUtil::Argument_ENTITY_INSTANCE;
	} else if (TokenFunc::isBinary(token)) {
		return IfcUtil::Argument_BINARY;
	} else if (TokenFunc::isOperator(token, '$')) {
		return IfcUtil::Argument_NULL;
	} else if (TokenFunc::isOperator(token, '*')) {
		return IfcUtil::Argument_DERIVED;
	} else {
		return IfcUtil::Argument_UNKNOWN;
	}
}

//
// Functions for casting the TokenArgument to other types
//
TokenArgument::operator int() const { return TokenFunc::asInt(token); }
TokenArgument::operator bool() const { return TokenFunc::asBool(token); }
TokenArgument::operator double() const { return TokenFunc::asFloat(token); }
TokenArgument::operator std::string() const { return TokenFunc::asString(token); }
TokenArgument::operator boost::dynamic_bitset<>() const { return TokenFunc::asBinary(token); }
TokenArgument::operator IfcUtil::IfcBaseClass*() const { return token.lexer->file->instance_by_id(TokenFunc::asIdentifier(token)); }
unsigned int TokenArgument::size() const { return 1; }
Argument* TokenArgument::operator [] (unsigned int /*i*/) const { throw IfcException("Argument is not a list of attributes"); }
std::string TokenArgument::toString(bool upper) const { 
	if ( upper && TokenFunc::isString(token) ) {
		return IfcWrite::IfcCharacterEncoder(TokenFunc::asString(token)); 
	} else {
		return TokenFunc::toString(token); 
	}
}
bool TokenArgument::isNull() const { return TokenFunc::isOperator(token,'$'); }

IfcUtil::ArgumentType EntityArgument::type() const {
	return IfcUtil::Argument_ENTITY_INSTANCE;
}

//
// Functions for casting the EntityArgument to other types
//
EntityArgument::operator IfcUtil::IfcBaseClass*() const { return entity; }
unsigned int EntityArgument::size() const { return 1; }
Argument* EntityArgument::operator [] (unsigned int /*i*/) const { throw IfcException("Argument is not a list of arguments"); }
std::string EntityArgument::toString(bool upper) const { 
	return entity->data().toString(upper);
}
//return entity->entity->toString(); }
bool EntityArgument::isNull() const { return false; }
EntityArgument::~EntityArgument() { delete entity;}

//
// Reads an Entity from the list of Tokens at the specified offset in the file
//
IfcEntityInstanceData* IfcParse::read(unsigned int i, IfcFile* f, boost::optional<unsigned> offset) {
	if (offset) {
		f->tokens->stream->Seek(*offset);
	}
	Token datatype = f->tokens->Next();
	if (!TokenFunc::isKeyword(datatype)) throw IfcException("Unexpected token while parsing entity");
	const IfcParse::declaration* ty = f->schema()->declaration_by_name(TokenFunc::asStringRef(datatype));
	IfcEntityInstanceData* e = new IfcEntityInstanceData(ty, f, i, offset.get_value_or(0));
	return e;
}

void IfcParse::IfcFile::load(const IfcEntityInstanceData& data) {
	if (tokens->stream->Tell() != data.offset_in_file()) {
		tokens->stream->Seek(data.offset_in_file());
		Token datatype = tokens->Next();
		if (!TokenFunc::isKeyword(datatype)) throw IfcException("Unexpected token while parsing entity instance");
	}
	tokens->Next();
	load(data.id(), data.attributes(), data.getArgumentCount());
	unsigned int old_offset = tokens->stream->Tell();
	Token semilocon = tokens->Next();
	if (!TokenFunc::isOperator(semilocon, ';')) {
		tokens->stream->Seek(old_offset);
	}
}

void IfcParse::IfcFile::register_inverse(unsigned id_from, Token t) {
	// Assume a check on token type has already been performed
	byref[t.value_int].push_back(id_from);
}

void IfcParse::IfcFile::register_inverse(unsigned id_from, IfcUtil::IfcBaseClass* inst) {
	byref[inst->data().id()].push_back(id_from);
}

void IfcParse::IfcFile::unregister_inverse(unsigned id_from, IfcUtil::IfcBaseClass* inst) {
	std::vector<unsigned int>& ids = byref[inst->data().id()];
	std::vector<unsigned int>::iterator it = std::find(ids.begin(), ids.end(), id_from);
	if (it == ids.end()) {
		// @todo inverses also need to be populated when multiple instances are added to a new file.
		// throw IfcParse::IfcException("Instance not found among inverses");
	} else {
		ids.erase(it);
	}
}

//
// Returns a string representation of the entity
// Note that this initializes the entity if it is not initialized
//
std::string IfcEntityInstanceData::toString(bool upper) const {
	if (attributes_ == 0) {
		load();
	}

	std::stringstream ss;
	ss.imbue(std::locale::classic());
	
	std::string dt;
	if (type_) {
		dt = type()->name();
		if (upper) {
			boost::to_upper(dt);
		}

		if (type()->as_entity() || id_ != 0) {
			ss << "#" << id_ << "=";
		}
	}

	ss << dt << "(";

	for (size_t i = 0; i < getArgumentCount(); ++i) {
		if (i != 0) {
			ss << ",";
		}
		if (attributes_[i] == 0) {
			ss << "$";
		} else {
			ss << attributes_[i]->toString(upper);
		}
	}
	ss << ")";

	return ss.str();
}

IfcEntityInstanceData::~IfcEntityInstanceData() {
	if (attributes_ != NULL) {
		for (size_t i = 0; i < getArgumentCount(); ++i) {
			delete attributes_[i];
		}
		delete[] attributes_;
	}
}

unsigned IfcEntityInstanceData::set_id(boost::optional<unsigned> i) {
	if (i) {
		return id_ = *i;
	} else {
		return id_ = file->FreshId();
	}
}

//
// Returns the entities of Entity type that have this entity in their ArgumentList
//
IfcEntityList::ptr IfcEntityInstanceData::getInverse(const IfcParse::declaration* type, int attribute_index) {
	return file->getInverse(id_, type, attribute_index);
}

void IfcEntityInstanceData::load() const {
	// type_ is 0 for header entities which have their size predetermined in code
	if (type_ != 0) {
		attributes_ = new Argument*[getArgumentCount()];
	}
	file->load(*this);
}

IfcEntityInstanceData::IfcEntityInstanceData(const IfcEntityInstanceData& e) {
	file = 0;
	type_ = e.type_;
	id_ = 0;

	const unsigned int count = e.getArgumentCount();

	// In order not to have the instance read from file
	attributes_ = new Argument*[count];

	for (unsigned int i = 0; i < count; ++i) {
		attributes_[i] = 0;
		this->setArgument(i, e.getArgument(i));
	}
}


Argument* IfcEntityInstanceData::getArgument(unsigned int i) const {
	if (attributes_ == 0) {
		load();
	}
	if (i < getArgumentCount()) {
		return attributes_[i];
	} else {
		throw IfcParse::IfcException("Attribute index out of range");
	}
}

class unregister_inverse_visitor {
private:
	IfcFile& file_;
	const IfcEntityInstanceData& data_;

public:
	unregister_inverse_visitor(IfcFile& file, const IfcEntityInstanceData& data)
		: file_(file), data_(data)
	{}

	void operator()(IfcUtil::IfcBaseClass* inst) {
		file_.unregister_inverse(data_.id(), inst);
	}
};

class register_inverse_visitor {
private:
	IfcFile& file_;
	const IfcEntityInstanceData& data_;

public:
	register_inverse_visitor(IfcFile& file, const IfcEntityInstanceData& data)
		: file_(file), data_(data)
	{}

	void operator()(IfcUtil::IfcBaseClass* inst) {
		file_.register_inverse(data_.id(), inst);
	}
};

class add_to_instance_list_visitor {
private:
	IfcEntityList::ptr& list_;

public:
	add_to_instance_list_visitor(IfcEntityList::ptr& list)
		: list_(list)
	{}

	void operator()(IfcUtil::IfcBaseClass* inst) {
		list_->push(inst);
	}
};

class apply_individual_instance_visitor {
private:
	Argument* attribute_;
	IfcEntityInstanceData* data_;

	template <typename T>
	void apply_attribute_(T& t, Argument* attr) const {
		if (attr->type() == IfcUtil::Argument_ENTITY_INSTANCE) {
			IfcUtil::IfcBaseClass* inst = *attr;
			t(inst);
		} else if (attr->type() == IfcUtil::Argument_AGGREGATE_OF_ENTITY_INSTANCE) {
			IfcEntityList::ptr entity_list_attribute = *attr;
			for (IfcEntityList::it it = entity_list_attribute->begin(); it != entity_list_attribute->end(); ++it) {
				t(*it);
			}
		} else if (attr->type() == IfcUtil::Argument_AGGREGATE_OF_AGGREGATE_OF_ENTITY_INSTANCE) {
			IfcEntityListList::ptr entity_list_attribute = *attr;
			for (IfcEntityListList::outer_it it = entity_list_attribute->begin(); it != entity_list_attribute->end(); ++it) {
				for (IfcEntityListList::inner_it jt = it->begin(); jt != it->end(); ++jt) {
					t(*jt);
				}
			}
		}
	};
public:
	apply_individual_instance_visitor(Argument* attribute)
		: attribute_(attribute), data_(0)
	{}

	apply_individual_instance_visitor(IfcEntityInstanceData* data)
		: attribute_(0), data_(data)
	{}

	template <typename T>
	void apply(T& t) const {
		if (attribute_) {
			apply_attribute_(t, attribute_);
		} else {
			for (unsigned i = 0; i < data_->getArgumentCount(); ++i) {
				Argument* attr = data_->getArgument(i);
				apply_attribute_(t, attr);
			}
		}
	};

};

void IfcEntityInstanceData::setArgument(unsigned int i, Argument* a, IfcUtil::ArgumentType attr_type) {
	if (attributes_ == 0) {
		load();
	}

	if (attr_type == IfcUtil::Argument_UNKNOWN) {
		attr_type = a->type();
	}

	IfcWrite::IfcWriteArgument* copy = new IfcWrite::IfcWriteArgument();

	switch (attr_type) {
	case IfcUtil::Argument_NULL:
		copy->set(boost::blank());
		break;
	case IfcUtil::Argument_DERIVED:
		copy->set(IfcWrite::IfcWriteArgument::Derived());
		break;
	case IfcUtil::Argument_INT:
		copy->set(static_cast<int>(*a));
		break;
	case IfcUtil::Argument_BOOL:
		copy->set(static_cast<bool>(*a));
		break;
	case IfcUtil::Argument_DOUBLE:
		copy->set(static_cast<double>(*a));
		break;
	case IfcUtil::Argument_STRING:
		copy->set(static_cast<std::string>(*a));
		break;
	case IfcUtil::Argument_BINARY: {
		boost::dynamic_bitset<> attr_value = *a;
		copy->set(attr_value);
		break; }
	case IfcUtil::Argument_AGGREGATE_OF_INT: {
		std::vector<int> attr_value = *a;
		copy->set(attr_value);
		break;  }
	case IfcUtil::Argument_AGGREGATE_OF_DOUBLE: {
		std::vector<double> attr_value = *a;
		copy->set(attr_value);
		break; }
	case IfcUtil::Argument_AGGREGATE_OF_STRING: {
		std::vector<std::string> attr_value = *a;
		copy->set(attr_value);
		break; }
	case IfcUtil::Argument_AGGREGATE_OF_BINARY: {
		std::vector< boost::dynamic_bitset<> > attr_value = *a;
		copy->set(attr_value);
		break; }
	case IfcUtil::Argument_ENUMERATION: {
		std::string enum_literal = a->toString();
		// Remove leading and trailing '.'
		enum_literal = enum_literal.substr(1, enum_literal.size() - 2);
		
		const IfcParse::enumeration_type* enum_type = type()->as_entity()->
			attribute_by_index(i)->type_of_attribute()->as_named_type()->declared_type()->as_enumeration_type();
		
		std::vector<std::string>::const_iterator it = std::find(
			enum_type->enumeration_items().begin(), 
			enum_type->enumeration_items().end(), 
			enum_literal);
		
		if (it == enum_type->enumeration_items().end()) {
			throw IfcParse::IfcException(enum_literal + " does not name a valid item for " + enum_type->name());
		}

		copy->set(IfcWrite::IfcWriteArgument::EnumerationReference(it - enum_type->enumeration_items().begin(), it->c_str()));
		break; }
	case IfcUtil::Argument_ENTITY_INSTANCE: {
		copy->set(static_cast<IfcUtil::IfcBaseClass*>(*a));
		break; }
	case IfcUtil::Argument_AGGREGATE_OF_ENTITY_INSTANCE: {
		IfcEntityList::ptr instances = *a;
		IfcEntityList::ptr mapped_instances(new IfcEntityList);
		for (IfcEntityList::it it = instances->begin(); it != instances->end(); ++it) {
			mapped_instances->push(*it);
		}
		copy->set(mapped_instances);
		break; }
	case IfcUtil::Argument_AGGREGATE_OF_AGGREGATE_OF_INT: {
		std::vector< std::vector<int> > attr_value = *a;
		copy->set(attr_value);
		break; }
	case IfcUtil::Argument_AGGREGATE_OF_AGGREGATE_OF_DOUBLE: {
		std::vector< std::vector<double> > attr_value = *a;
		copy->set(attr_value);
		break; }
	case IfcUtil::Argument_AGGREGATE_OF_AGGREGATE_OF_ENTITY_INSTANCE: {
		IfcEntityListList::ptr instances = *a;
		IfcEntityListList::ptr mapped_instances(new IfcEntityListList);
		for (IfcEntityListList::outer_it it = instances->begin(); it != instances->end(); ++it) {
			std::vector<IfcUtil::IfcBaseClass*> inner;
			for (IfcEntityListList::inner_it jt = it->begin(); jt != it->end(); ++jt) {
				inner.push_back(*jt);
			}
			mapped_instances->push(inner);
		}
		copy->set(mapped_instances);
		break; }
	case IfcUtil::Argument_EMPTY_AGGREGATE:
	case IfcUtil::Argument_AGGREGATE_OF_EMPTY_AGGREGATE: {
		IfcUtil::ArgumentType t2 = IfcUtil::from_parameter_type(type()->as_entity()->attribute_by_index(i)->type_of_attribute());
		delete copy;
		copy = 0;
		setArgument(i, a, t2);
		break; }
	default:
	case IfcUtil::Argument_UNKNOWN:
		throw IfcParse::IfcException(std::string("Unknown attribute encountered: '") + a->toString() + "' at index '" + boost::lexical_cast<std::string>(i) + "'");
		break;
	}

	if (!copy) {
		return;
	}

	if (attributes_[i] != 0) {
		Argument* current_attribute = attributes_[i];
		if (this->file) {
			unregister_inverse_visitor visitor(*this->file, *this);
			apply_individual_instance_visitor(current_attribute).apply(visitor);
		}
		delete attributes_[i];
	}

	if (this->file) {
		register_inverse_visitor visitor(*this->file, *this);
		apply_individual_instance_visitor(copy).apply(visitor);
	}	

	attributes_[i] = copy;
}

//
// Parses the IFC file in fn
// Creates the maps
//
#ifdef USE_MMAP
IfcFile::IfcFile(const std::string& fn, bool mmap) {
	return IfcFile::Init(new IfcSpfStream(fn, mmap));
}
#else
IfcFile::IfcFile(const std::string& fn) {
	initialize_(new IfcSpfStream(fn));
}
#endif

IfcFile::IfcFile(std::istream& f, int len) {
	initialize_(new IfcSpfStream(f, len));
}

IfcFile::IfcFile(void* data, int len) {
	initialize_(new IfcSpfStream(data, len));
}

IfcFile::IfcFile(IfcParse::IfcSpfStream* s) {
	initialize_(s);
}

IfcFile::IfcFile(const IfcParse::schema_definition* schema)
	: parsing_complete_(false)
	, good_(false)
	, schema_(schema)
	, ifcroot_type_(schema_->declaration_by_name("IfcRoot"))
	, MaxId(0)
	, tokens(0)
	, stream(0)
{
	setDefaultHeaderValues();
}

void IfcFile::initialize_(IfcParse::IfcSpfStream* s) {
	// Initialize a "C" locale for locale-independent
	// number parsing. See comment above on line 41.
	init_locale();

	good_ = false;

	parsing_complete_ = false;
	MaxId = 0;
	tokens = 0;
	stream = 0;
	schema_ = 0;

	setDefaultHeaderValues();
	
	stream = s;
	if (!stream->valid) {
		return;
	}

	good_ = true;

	tokens = new IfcSpfLexer(stream, this);
	_header.file(this);
	_header.tryRead();

	std::vector<std::string> schemas;
	try {
		schemas = _header.file_schema().schema_identifiers();
	} catch (...) {
		// Purposely empty catch block
	}

	if (schemas.size() == 1) {
		try {
			schema_ = IfcParse::schema_by_name(schemas.front());
		} catch (const IfcParse::IfcException& e) {
			Logger::Error(e);
		}

		if (schema_ == 0 && schemas.front().substr(0, 4) == "IFC2") {
			Logger::Message(Logger::LOG_ERROR, schemas.front() + " not supported, using IFC2X3 instead");
			schema_ = IfcParse::schema_by_name("IFC2X3");
		}
	}

	if (schema_ == 0) {
		schema_ = IfcParse::schema_by_name("IFC4");
		Logger::Message(Logger::LOG_ERROR, "Unable to deduce schema version from header identifiers, defaulting to IFC4");
	}

	ifcroot_type_ = schema_->declaration_by_name("IfcRoot");

	boost::circular_buffer<Token> token_stream(3, Token());

	IfcEntityInstanceData* data;
	IfcUtil::IfcBaseClass* instance = 0;

	unsigned current_id = 0;
	int progress = 0;
	Logger::Status("Scanning file...");
	
	while (!stream->eof) {
		if (token_stream[0].type == IfcParse::Token_IDENTIFIER &&
			token_stream[1].type == IfcParse::Token_OPERATOR &&
			token_stream[1].value_char == '=' &&
			token_stream[2].type == IfcParse::Token_KEYWORD)
		{
			current_id = (unsigned) TokenFunc::asIdentifier(token_stream[0]);
			const IfcParse::declaration* entity_type;
			try {
				entity_type = schema_->declaration_by_name(TokenFunc::asStringRef(token_stream[2]));
			} catch (const IfcException& ex) {
				Logger::Message(Logger::LOG_ERROR, ex.what());
				goto advance;
			}
				
			data = new IfcEntityInstanceData(entity_type, this, current_id, token_stream[2].startPos);
			instance = schema()->instantiate(data);

            /// @todo Printing to stdout in a library class feels weird. Maybe move the progress prints to the client code?
			// Update the status after every 1000 instances parsed
			if (!((++progress) % 1000)) {
				std::stringstream ss; ss << "\r#" << current_id;
				Logger::Status(ss.str(), false);
			}

			if (instance->declaration().is(*ifcroot_type_)) {
				try {
					const std::string guid = *instance->data().getArgument(0);
					if ( byguid.find(guid) != byguid.end() ) {
						std::stringstream ss;
						ss << "Instance encountered with non-unique GlobalId " << guid;
						Logger::Message(Logger::LOG_WARNING,ss.str());
					}
					byguid[guid] = instance;
				} catch (const IfcException& ex) {
					Logger::Message(Logger::LOG_ERROR,ex.what());
				}
			}

			const IfcParse::declaration* ty = &instance->declaration();

			{
				IfcEntityList::ptr insts = instances_by_type_excl_subtypes(ty);
				if (!insts) {
					insts = IfcEntityList::ptr(new IfcEntityList());
					bytype_excl[ty] = insts;
				}
				insts->push(instance);
			}

			for (;;) {
				IfcEntityList::ptr insts = instances_by_type(ty);
				if (!insts) {
					insts = IfcEntityList::ptr(new IfcEntityList());
					bytype[ty] = insts;
				}
				insts->push(instance);
				const IfcParse::declaration* pt = ty->as_entity()->supertype();
				if (pt) {
					ty = pt;
				} else {
					break;
				}
			}

			if (byid.find(current_id) != byid.end()) {
				std::stringstream ss;
				ss << "Overwriting instance with name #" << current_id;
				Logger::Message(Logger::LOG_WARNING,ss.str());
			}
			byid[current_id] = instance;
			
			MaxId = (std::max)(MaxId, current_id);
		} else if (token_stream[0].type == IfcParse::Token_IDENTIFIER && instance) {
			register_inverse(current_id, token_stream[0]);
		}

	advance:
		Token next_token;
		try {
			next_token = tokens->Next();
		} catch (const IfcException& e) {
			Logger::Message(Logger::LOG_ERROR, std::string(e.what()) + ". Parsing terminated");
		} catch (...) {
			Logger::Message(Logger::LOG_ERROR, "Parsing terminated");
		}

		if (next_token.type == Token_NONE) break;

		token_stream.push_back(next_token);
	}

	Logger::Status("\rDone scanning file   ");

	parsing_complete_ = true;

	return;
}

class traversal_visitor {
private:
	std::set<IfcUtil::IfcBaseClass*>& visited_;
	IfcEntityList::ptr& list_;
	int level_;
	int max_level_;

public:
	traversal_visitor(std::set<IfcUtil::IfcBaseClass*>& visited, IfcEntityList::ptr& list, int level, int max_level)
		: visited_(visited)
		, list_(list)
		, level_(level)
		, max_level_(max_level)
	{}

	void operator()(IfcUtil::IfcBaseClass* inst);
};

void traverse_(IfcUtil::IfcBaseClass* instance, std::set<IfcUtil::IfcBaseClass*>& visited, IfcEntityList::ptr list, int level, int max_level) {
	if (visited.find(instance) != visited.end()) {
		return;
	}
	visited.insert(instance);
	list->push(instance);

	if (level >= max_level && max_level > 0) return;

	traversal_visitor visit(visited, list, level + 1, max_level);
	apply_individual_instance_visitor(&instance->data()).apply(visit);
}

void traversal_visitor::operator()(IfcUtil::IfcBaseClass* inst) {
	traverse_(inst, visited_, list_, level_, max_level_);
}

IfcEntityList::ptr IfcParse::traverse(IfcUtil::IfcBaseClass* instance, int max_level) {
	std::set<IfcUtil::IfcBaseClass*> visited;
	IfcEntityList::ptr return_value(new IfcEntityList);
	traverse_(instance, visited, return_value, 0, max_level);
	return return_value;
}

/// @note: for backwards compatibility
IfcEntityList::ptr IfcFile::traverse(IfcUtil::IfcBaseClass* instance, int max_level) {
	return IfcParse::traverse(instance, max_level);
}

void IfcFile::addEntities(IfcEntityList::ptr es) {
	for( IfcEntityList::it i = es->begin(); i != es->end(); ++ i ) {
		addEntity(*i);
	}
}

IfcUtil::IfcBaseClass* IfcFile::addEntity(IfcUtil::IfcBaseClass* entity) {
	// If this instance has been inserted before, return
	// a reference to the copy that was created from it.
	entity_entity_map_t::iterator mit = entity_file_map.find(entity);
	if (mit != entity_file_map.end()) {
		return mit->second;
	}

	IfcUtil::IfcBaseClass* new_entity = entity;

	// Obtain all forward references by a depth-first 
	// traversal and add them to the file.
	try {
		IfcEntityList::ptr entity_attributes = traverse(entity, 1);
		for (IfcEntityList::it it = entity_attributes->begin(); it != entity_attributes->end(); ++it) {
			if (*it != entity) {
				entity_entity_map_t::iterator mit2 = entity_file_map.find(*it);
				if (mit2 == entity_file_map.end()) {
					entity_file_map.insert(entity_entity_map_t::value_type(*it, addEntity(*it)));
				}
			}
		}
	} catch (...) {
		Logger::Message(Logger::LOG_ERROR, "Failed to visit forward references of", entity);
	}

	// See whether the instance is already part of a file
	if (entity->data().file != 0) {
		if (entity->data().file == this) {
			// If it is part of this file
			// nothing needs to be done.
			return entity;
		}

		// An instance is being added from another file. A copy of the
		// container and entity is created. The attribute references 
		// need to be updated to point to instances in this file.
		IfcFile* other_file = entity->data().file;
		IfcEntityInstanceData* we = new IfcEntityInstanceData(entity->data());
		new_entity = schema()->instantiate(we);
		
		// In case an entity is added that contains geometry, the unit
		// information needs to be accounted for for IfcLengthMeasures.
        double conversion_factor = std::numeric_limits<double>::quiet_NaN();

		for (unsigned i = 0; i < we->getArgumentCount(); ++i) {
			Argument* attr = we->getArgument(i);
			IfcUtil::ArgumentType attr_type = attr->type();

			IfcParse::declaration* decl = 0;
			if (entity->declaration().as_entity()) {
				decl = 0;
				const parameter_type* pt = entity->declaration().as_entity()->attribute_by_index(i)->type_of_attribute();
				while (pt->as_aggregation_type()) {
					pt = pt->as_aggregation_type()->type_of_element();
				}
				if (pt->as_named_type()) {
					decl = pt->as_named_type()->declared_type();
				}
			}
			
			if (attr_type == IfcUtil::Argument_ENTITY_INSTANCE) {
				entity_entity_map_t::const_iterator eit = entity_file_map.find(*attr);
				if (eit == entity_file_map.end()) throw IfcParse::IfcException("Unable to map instance to file");
				
				IfcWrite::IfcWriteArgument* copy = new IfcWrite::IfcWriteArgument();
				copy->set(eit->second);
				we->setArgument(i, copy);
			} else if (attr_type == IfcUtil::Argument_AGGREGATE_OF_ENTITY_INSTANCE) {
				IfcEntityList::ptr instances = *attr;
				IfcEntityList::ptr new_instances(new IfcEntityList);
				for (IfcEntityList::it it = instances->begin(); it != instances->end(); ++it) {
					entity_entity_map_t::const_iterator eit = entity_file_map.find(*it);
					if (eit == entity_file_map.end()) throw IfcParse::IfcException("Unable to map instance to file");
					new_instances->push(eit->second);
				}
				
				IfcWrite::IfcWriteArgument* copy = new IfcWrite::IfcWriteArgument();
				copy->set(new_instances);
				we->setArgument(i, copy);
			} else if (attr_type == IfcUtil::Argument_AGGREGATE_OF_AGGREGATE_OF_ENTITY_INSTANCE) {
				IfcEntityListList::ptr instances = *attr;
				IfcEntityListList::ptr new_instances(new IfcEntityListList);
				for (IfcEntityListList::outer_it it = instances->begin(); it != instances->end(); ++it) {
					std::vector<IfcUtil::IfcBaseClass*> list;
					for (IfcEntityListList::inner_it jt = it->begin(); jt != it->end(); ++jt) {
						entity_entity_map_t::const_iterator eit = entity_file_map.find(*jt);
						if (eit == entity_file_map.end()) throw IfcParse::IfcException("Unable to map instance to file");
						list.push_back(eit->second);
					}
					new_instances->push(list);
				}

				IfcWrite::IfcWriteArgument* copy = new IfcWrite::IfcWriteArgument();
				copy->set(new_instances);
				we->setArgument(i, copy);
			} else if (decl && decl->is(*schema()->declaration_by_name("IfcLengthMeasure"))) {
				if (boost::math::isnan(conversion_factor)) {
					const std::pair<IfcUtil::IfcBaseClass*, double> this_file_unit = getUnit("LENGTHUNIT");
					const std::pair<IfcUtil::IfcBaseClass*, double> other_file_unit = other_file->getUnit("LENGTHUNIT");
					if (this_file_unit.first && other_file_unit.first) {
						conversion_factor = other_file_unit.second / this_file_unit.second;
					} else {
						conversion_factor = 1.;
					}
				}
				if (attr_type == IfcUtil::Argument_DOUBLE) {
					double v = *attr;
					v *= conversion_factor;
					
					IfcWrite::IfcWriteArgument* copy = new IfcWrite::IfcWriteArgument();
					copy->set(v);
					we->setArgument(i, copy);
				} else if (attr_type == IfcUtil::Argument_AGGREGATE_OF_DOUBLE) {
					std::vector<double> v = *attr;
					for (std::vector<double>::iterator it = v.begin(); it != v.end(); ++it) {
						(*it) *= conversion_factor;
					}
					
					IfcWrite::IfcWriteArgument* copy = new IfcWrite::IfcWriteArgument();
					copy->set(v);
					we->setArgument(i, copy);
				}
			}
		}

		// A new entity instance name is generated and
		// the instance is pointed to this file.
		we->file = this;
		if (we->type()->as_entity()) {
			we->set_id(FreshId());
		}

		entity_file_map.insert(entity_entity_map_t::value_type(entity, new_entity));
	}

	// For subtypes of IfcRoot, the GUID mapping needs to be updated.
	if (new_entity->declaration().is(*ifcroot_type_)) {
		try {
			const std::string guid = *new_entity->data().getArgument(0);
			if ( byguid.find(guid) != byguid.end() ) {
				std::stringstream ss;
				ss << "Overwriting entity with guid " << guid;
				Logger::Message(Logger::LOG_WARNING,ss.str());
			}
			byguid[guid] = new_entity;
		} catch (const IfcException& ex) {
			Logger::Message(Logger::LOG_ERROR,ex.what());
		}
	}

	// The mapping by entity type is updated.
	const IfcParse::declaration* ty = &new_entity->declaration();

	if (ty->as_entity()) {
		IfcEntityList::ptr insts = instances_by_type_excl_subtypes(ty);
		if (!insts) {
			insts = IfcEntityList::ptr(new IfcEntityList());
			bytype_excl[ty] = insts;
		}
		insts->push(new_entity);
	}

	for (; ty->as_entity();) {
		IfcEntityList::ptr insts = instances_by_type(ty);
		if (!insts) {
			insts = IfcEntityList::ptr(new IfcEntityList());
			bytype[ty] = insts;
		}
		insts->push(new_entity);

		const IfcParse::declaration* pt = ty->as_entity()->supertype();
		if (pt) {
			ty = pt;
		} else {
			break;
		}
	}

	if (ty->as_entity()) {
		int new_id = -1;
		if (!new_entity->data().file) {
			// For newly created entities ensure a valid ENTITY_INSTANCE_NAME is set
			new_entity->data().file = this;
			new_id = new_entity->data().set_id();
		} else {
			new_id = new_entity->data().id();
		}

		if (byid.find(new_id) != byid.end()) {
			// This should not happen
			std::stringstream ss;
			ss << "Overwriting entity with id " << new_id;
			Logger::Message(Logger::LOG_WARNING, ss.str());
		}

		// The mapping by entity instance name is updated.
		byid[new_id] = new_entity;
	}

	if (ty->as_entity()) {
		// The mapping by reference is updated.
		IfcEntityList::ptr entity_attributes(new IfcEntityList);
		try {
			entity_attributes = traverse(new_entity, 1);
		} catch (const std::exception& e) {
			Logger::Error(e);
		}

		for (IfcEntityList::it it = entity_attributes->begin(); it != entity_attributes->end(); ++it) {
			IfcUtil::IfcBaseClass* entity_attribute = *it;
			if (*it == new_entity) continue;
			try {
				if (entity_attribute->declaration().as_entity()) {
					unsigned entity_attribute_id = entity_attribute->data().id();
					byref[entity_attribute_id].push_back(new_entity->data().id());
				}
			} catch (const std::exception& e) {
				Logger::Error(e);
			}
		}
	}

	return new_entity;
}

void IfcFile::removeEntity(IfcUtil::IfcBaseClass* entity) {
	const unsigned id = entity->data().id();
	IfcUtil::IfcBaseClass* file_entity = instance_by_id(id);

	// TODO: Create a set of weak relations. Inverse relations that do not dictate an 
	// instance to be retained. For example: when deleting an IfcRepresentation, the 
	// individual IfcRepresentationItems can not be deleted if an IfcStyledItem is 
	// related. Hence, the IfcRepresentationItem::StyledByItem relation could be 
	// characterized as weak. 
	// std::set<IfcSchema::Type::Enum> weak_roots;

	if (entity != file_entity) {
		throw IfcParse::IfcException("Instance not part of this file");
	}

	IfcEntityList::ptr references = instances_by_reference(id);

	// Alter entity instances with INVERSE relations to the entity being 
	// deleted. This is necessary to maintain a valid IFC file, because 
	// dangling references to it's entities name should be removed. At this
	// moment, inversely related instances affected by the removal of the
	// entity being deleted are not deleted themselves.
	if (references) {
		for (IfcEntityList::it iit = references->begin(); iit != references->end(); ++iit) {
			IfcUtil::IfcBaseEntity* related_instance = (IfcUtil::IfcBaseEntity*) *iit;


			for (unsigned i = 0; i < related_instance->data().getArgumentCount(); ++i) {
				Argument* attr = related_instance->data().getArgument(i);
				if (attr->isNull()) continue;

				IfcUtil::ArgumentType attr_type = attr->type();
				switch(attr_type) {
				case IfcUtil::Argument_ENTITY_INSTANCE: {
					IfcUtil::IfcBaseClass* instance_attribute = *attr;
					if (instance_attribute == entity) {
						IfcWrite::IfcWriteArgument* copy = new IfcWrite::IfcWriteArgument();
						copy->set(boost::blank());
						related_instance->data().setArgument(i, copy);
					} }
					break;
				case IfcUtil::Argument_AGGREGATE_OF_ENTITY_INSTANCE: {
					IfcEntityList::ptr instance_list = *attr;
					if (instance_list->contains(entity)) {
						instance_list->remove(entity);

						IfcWrite::IfcWriteArgument* copy = new IfcWrite::IfcWriteArgument();
						copy->set(instance_list);
						related_instance->data().setArgument(i, copy);
					} }
					break;
				case IfcUtil::Argument_AGGREGATE_OF_AGGREGATE_OF_ENTITY_INSTANCE: {
					IfcEntityListList::ptr instance_list_list = *attr;
					if (instance_list_list->contains(entity)) {
						IfcEntityListList::ptr new_list(new IfcEntityListList);
						for (IfcEntityListList::outer_it it = instance_list_list->begin(); it != instance_list_list->end(); ++it) {
							std::vector<IfcUtil::IfcBaseClass*> instances = *it;
							std::vector<IfcUtil::IfcBaseClass*>::iterator jt;
							while ((jt = std::find(instances.begin(), instances.end(), entity)) != instances.end()) {
								instances.erase(jt);
							}
							new_list->push(instances);
						}

						IfcWrite::IfcWriteArgument* copy = new IfcWrite::IfcWriteArgument();
						copy->set(new_list);
						related_instance->data().setArgument(i, copy);
					} }
					break;
				default: break;
				}
			}
		}
		byref.erase(byref.find(id));
	}

	IfcEntityList::ptr entity_attributes = traverse(entity, 1);
	for (IfcEntityList::it it = entity_attributes->begin(); it != entity_attributes->end(); ++it) {
		IfcUtil::IfcBaseClass* entity_attribute = *it;
		if (entity_attribute == entity) continue;
		const unsigned int name = entity_attribute->data().id();
		// Do not update inverses for simple types (which have id()==0 in IfcOpenShell).
		if (name != 0) {
			entities_by_ref_t::iterator byref_it = byref.find(name);
			if (byref_it != byref.end()) {
				std::vector<unsigned>& ids = byref_it->second;
				std::remove(ids.begin(), ids.end(), name);
			}
		}
	}

	if (entity->declaration().is(*ifcroot_type_)) {
		const std::string global_id = *entity->data().getArgument(0);
		byguid.erase(byguid.find(global_id));
	}
	
	byid.erase(byid.find(id));

	const IfcParse::declaration* ty = &entity->declaration();

	{
		IfcEntityList::ptr instances_of_same_type = instances_by_type_excl_subtypes(ty);
		instances_of_same_type->remove(entity);
		if (instances_of_same_type->size() == 0) {
			bytype_excl.erase(ty);
		}
	}

	for (;;) {
		IfcEntityList::ptr instances_of_same_type = instances_by_type(ty);
		if (instances_of_same_type) {
			instances_of_same_type->remove(entity);
		}
		if (instances_of_same_type->size() == 0) {
			bytype.erase(ty);
		}

		const IfcParse::declaration* pt = ty->as_entity()->supertype();
		if (pt) {
			ty = pt;
		} else {
			break;
		}
	}
	
	delete entity;
}

IfcEntityList::ptr IfcFile::instances_by_type(const IfcParse::declaration* t) {
	entities_by_type_t::const_iterator it = bytype.find(t);
	return (it == bytype.end()) ? IfcEntityList::ptr() : it->second;
}

IfcEntityList::ptr IfcFile::instances_by_type_excl_subtypes(const IfcParse::declaration* t) {
	entities_by_type_t::const_iterator it = bytype_excl.find(t);
	return (it == bytype_excl.end()) ? IfcEntityList::ptr() : it->second;
}

IfcEntityList::ptr IfcFile::instances_by_type(const std::string& t) {
	return instances_by_type(schema()->declaration_by_name(t));
}

IfcEntityList::ptr IfcFile::instances_by_reference(int t) {
	entities_by_ref_t::const_iterator it = byref.find(t);
	IfcEntityList::ptr return_value;
	if (it != byref.end()) {
		const std::vector<unsigned>& ids = it->second;
		for (std::vector<unsigned>::const_iterator jt = ids.begin(); jt != ids.end(); ++jt) {
			if (!return_value) {
				return_value.reset(new IfcEntityList);
			}
			return_value->push(instance_by_id(*jt));
		}
	}
	return return_value;
}

IfcUtil::IfcBaseClass* IfcFile::instance_by_id(int id) {
	entity_by_id_t::const_iterator it = byid.find(id);
	if (it == byid.end()) {
		throw IfcException("Instance #" + boost::lexical_cast<std::string>(id) + " not found");
	}
	return it->second;
}

IfcUtil::IfcBaseClass* IfcFile::instance_by_guid(const std::string& guid) {
	entity_by_guid_t::const_iterator it = byguid.find(guid);
	if ( it == byguid.end() ) {
		throw IfcException("Instance with GlobalId '" + guid + "' not found");
	} else {
		return it->second;
	}
}

// FIXME: Test destructor to delete entity and arg allocations
IfcFile::~IfcFile() {
	for( entity_by_id_t::const_iterator it = byid.begin(); it != byid.end(); ++ it ) {
		delete it->second;
	}
	delete stream;
	delete tokens;
}

IfcFile::entity_by_id_t::const_iterator IfcFile::begin() const {
	return byid.begin();
}

IfcFile::entity_by_id_t::const_iterator IfcFile::end() const {
	return byid.end();
}

IfcFile::type_iterator IfcFile::types_begin() const {
	return bytype_excl.begin();
}

IfcFile::type_iterator IfcFile::types_end() const {
	return bytype_excl.end();
}

IfcFile::type_iterator IfcFile::types_incl_super_begin() const {
	return bytype.begin();
}

IfcFile::type_iterator IfcFile::types_incl_super_end() const {
	return bytype.end();
}

std::ostream& operator<< (std::ostream& os, const IfcParse::IfcFile& f) {
	f.header().write(os);

	for ( IfcFile::entity_by_id_t::const_iterator it = f.begin(); it != f.end(); ++ it ) {
		const IfcUtil::IfcBaseClass* e = it->second;
		if (e->declaration().as_entity()) {
			os << e->data().toString(true) << ";" << std::endl;
		}
	}

	os << "ENDSEC;" << std::endl;
	os << "END-ISO-10303-21;" << std::endl;

	return os;
}

std::string IfcFile::createTimestamp() const {
	char buf[255];
	
	time_t t;
	time(&t);
	
	struct tm* ti = localtime (&t);

	std::string result = "";
	if (strftime(buf,255,"%Y-%m-%dT%H:%M:%S",ti)) {
		result = std::string(buf);
	}

	return result;
}

IfcEntityList::ptr IfcFile::getInverse(int instance_id, const IfcParse::declaration* type, int attribute_index) {
	IfcUtil::IfcBaseClass* instance = instance_by_id(instance_id);

	IfcEntityList::ptr l = IfcEntityList::ptr(new IfcEntityList);
	IfcEntityList::ptr all = instances_by_reference(instance_id);
	if (!all) return l;

	for(IfcEntityList::it it = all->begin(); it != all->end(); ++it) {
		bool valid = type == 0 || (*it)->declaration().is(*type);
		if (valid && attribute_index >= 0) {
<<<<<<< HEAD
			Argument* arg = (*it)->data().getArgument(attribute_index);
			if (arg->type() == IfcUtil::Argument_ENTITY_INSTANCE) {
				valid = instance == *arg;
			} else if (arg->type() == IfcUtil::Argument_AGGREGATE_OF_ENTITY_INSTANCE) {
				IfcEntityList::ptr li = *arg;
				valid = li->contains(instance);
			} else if (arg->type() == IfcUtil::Argument_AGGREGATE_OF_AGGREGATE_OF_ENTITY_INSTANCE) {
				IfcEntityListList::ptr li = *arg;
				valid = li->contains(instance);
=======
			try {
				Argument* arg = (*it)->entity->getArgument(attribute_index);
				if (arg->type() == IfcUtil::Argument_ENTITY_INSTANCE) {
					valid = instance == *arg;
				} else if (arg->type() == IfcUtil::Argument_AGGREGATE_OF_ENTITY_INSTANCE) {
					IfcEntityList::ptr li = *arg;
					valid = li->contains(instance);
				} else if (arg->type() == IfcUtil::Argument_AGGREGATE_OF_AGGREGATE_OF_ENTITY_INSTANCE) {
					IfcEntityListList::ptr li = *arg;
					valid = li->contains(instance);
				}
			} catch (const IfcException& e) {
				valid = false;
				Logger::Error(e);
>>>>>>> 6fdd2049
			}
		}
		if (valid) {
			l->push(*it);
		}
	}

	return l;
}

void IfcFile::setDefaultHeaderValues() {
	const std::string empty_string = "";
	std::vector<std::string> file_description, schema_identifiers, empty_vector;

	file_description.push_back("ViewDefinition [CoordinationView]");
	if (schema()) {
		schema_identifiers.push_back(schema()->name());
	}

	header().file_description().description(file_description);
	header().file_description().implementation_level("2;1");

	header().file_name().name(empty_string);
	header().file_name().time_stamp(createTimestamp());
	header().file_name().author(empty_vector);
	header().file_name().organization(empty_vector);
	header().file_name().preprocessor_version("IfcOpenShell " IFCOPENSHELL_VERSION);
	header().file_name().originating_system("IfcOpenShell " IFCOPENSHELL_VERSION);
	header().file_name().authorization(empty_string);

	header().file_schema().schema_identifiers(schema_identifiers);
}

std::pair<IfcUtil::IfcBaseClass*, double> IfcFile::getUnit(const std::string& unit_type) {
	std::pair<IfcUtil::IfcBaseClass*, double> return_value(0, 1.);
	IfcEntityList::ptr projects = instances_by_type(schema()->declaration_by_name("IfcProject"));

	if (projects && projects->size() == 1) {
		IfcUtil::IfcBaseClass* project = *projects->begin();
		
		IfcUtil::IfcBaseClass* unit_assignment = *project->data().getArgument(
			project->declaration().as_entity()->attribute_index("UnitsInContext")
		);
		
		IfcEntityList::ptr units = *unit_assignment->data().getArgument(
			unit_assignment->declaration().as_entity()->attribute_index("Units")
		);

		for (IfcEntityList::it it = units->begin(); it != units->end(); ++it) {
			IfcUtil::IfcBaseClass* unit = *it;
			if (unit->declaration().is("IfcNamedUnit")) {
				const std::string file_unit_type = *unit->data().getArgument(
					unit->declaration().as_entity()->attribute_index("UnitType")
				);

				if (file_unit_type != unit_type) {
					continue;
				}

				IfcUtil::IfcBaseClass* siunit = 0;
				if (unit->declaration().is("IfcConversionBasedUnit")) {
					IfcUtil::IfcBaseClass* mu = *unit->data().getArgument(
						unit->declaration().as_entity()->attribute_index("ConversionFactor")
					);

					IfcUtil::IfcBaseClass* vlc = *mu->data().getArgument(
						mu->declaration().as_entity()->attribute_index("ValueComponent")
					);

					IfcUtil::IfcBaseClass* unc = *mu->data().getArgument(
						mu->declaration().as_entity()->attribute_index("ValueComponent")
					);

					return_value.second *= static_cast<double>(*vlc->data().getArgument(0));
					return_value.first = unit;

					if (unc->declaration().is("IfcSIUnit")) {
						siunit = unc;
					}

				} else if (unit->declaration().is("IfcSIUnit")) {
					return_value.first = siunit = unit;
				}

				if (siunit) {
					Argument* prefix = siunit->data().getArgument(
						siunit->declaration().as_entity()->attribute_index("Prefix")
					);

					if (!prefix->isNull()) {
						return_value.second *= IfcSIPrefixToValue(*prefix);
					}
				}
			}
		}
	}

	return return_value;
}<|MERGE_RESOLUTION|>--- conflicted
+++ resolved
@@ -988,7 +988,7 @@
 //
 // Returns the entities of Entity type that have this entity in their ArgumentList
 //
-IfcEntityList::ptr IfcEntityInstanceData::getInverse(const IfcParse::declaration* type, int attribute_index) {
+IfcEntityList::ptr IfcEntityInstanceData::getInverse(const IfcParse::declaration* type, int attribute_index) const {
 	return file->getInverse(id_, type, attribute_index);
 }
 
@@ -1980,32 +1980,20 @@
 	for(IfcEntityList::it it = all->begin(); it != all->end(); ++it) {
 		bool valid = type == 0 || (*it)->declaration().is(*type);
 		if (valid && attribute_index >= 0) {
-<<<<<<< HEAD
-			Argument* arg = (*it)->data().getArgument(attribute_index);
-			if (arg->type() == IfcUtil::Argument_ENTITY_INSTANCE) {
-				valid = instance == *arg;
-			} else if (arg->type() == IfcUtil::Argument_AGGREGATE_OF_ENTITY_INSTANCE) {
-				IfcEntityList::ptr li = *arg;
-				valid = li->contains(instance);
-			} else if (arg->type() == IfcUtil::Argument_AGGREGATE_OF_AGGREGATE_OF_ENTITY_INSTANCE) {
-				IfcEntityListList::ptr li = *arg;
-				valid = li->contains(instance);
-=======
-			try {
-				Argument* arg = (*it)->entity->getArgument(attribute_index);
-				if (arg->type() == IfcUtil::Argument_ENTITY_INSTANCE) {
-					valid = instance == *arg;
-				} else if (arg->type() == IfcUtil::Argument_AGGREGATE_OF_ENTITY_INSTANCE) {
-					IfcEntityList::ptr li = *arg;
-					valid = li->contains(instance);
-				} else if (arg->type() == IfcUtil::Argument_AGGREGATE_OF_AGGREGATE_OF_ENTITY_INSTANCE) {
-					IfcEntityListList::ptr li = *arg;
-					valid = li->contains(instance);
-				}
-			} catch (const IfcException& e) {
+            try {
+                Argument* arg = (*it)->data().getArgument(attribute_index);
+                if (arg->type() == IfcUtil::Argument_ENTITY_INSTANCE) {
+                    valid = instance == *arg;
+                } else if (arg->type() == IfcUtil::Argument_AGGREGATE_OF_ENTITY_INSTANCE) {
+                    IfcEntityList::ptr li = *arg;
+                    valid = li->contains(instance);
+                } else if (arg->type() == IfcUtil::Argument_AGGREGATE_OF_AGGREGATE_OF_ENTITY_INSTANCE) {
+                    IfcEntityListList::ptr li = *arg;
+                    valid = li->contains(instance);
+                }
+            } catch (const IfcException& e) {
 				valid = false;
 				Logger::Error(e);
->>>>>>> 6fdd2049
 			}
 		}
 		if (valid) {
