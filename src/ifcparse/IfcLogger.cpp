/********************************************************************************
 *                                                                              *
 * This file is part of IfcOpenShell.                                           *
 *                                                                              *
 * IfcOpenShell is free software: you can redistribute it and/or modify         *
 * it under the terms of the Lesser GNU General Public License as published by  *
 * the Free Software Foundation, either version 3.0 of the License, or          *
 * (at your option) any later version.                                          *
 *                                                                              *
 * IfcOpenShell is distributed in the hope that it will be useful,              *
 * but WITHOUT ANY WARRANTY; without even the implied warranty of               *
 * MERCHANTABILITY or FITNESS FOR A PARTICULAR PURPOSE. See the                 *
 * Lesser GNU General Public License for more details.                          *
 *                                                                              *
 * You should have received a copy of the Lesser GNU General Public License     *
 * along with this program. If not, see <http://www.gnu.org/licenses/>.         *
 *                                                                              *
 ********************************************************************************/

#include "IfcLogger.h"

#include "../ifcparse/IfcException.h"
#include "../ifcparse/Argument.h"

#include <boost/algorithm/string/replace.hpp>
#include <boost/optional.hpp>

#include <boost/property_tree/ptree.hpp>
#include <boost/property_tree/json_parser.hpp>
#include <boost/version.hpp>

#include <iostream>
#include <algorithm>

using boost::property_tree::ptree;

namespace {
	static const char* severity_strings[] = {"Notice", "Warning", "Error"};

	void plain_text_message(std::ostream& os, const boost::optional<IfcUtil::IfcBaseClass*>& current_product, Logger::Severity type, const std::string& message, const IfcUtil::IfcBaseClass* instance) {
		os << "[" << severity_strings[type] << "] ";
		if (current_product) {
			std::string global_id = *(**current_product).data().getArgument((**current_product).declaration().as_entity()->attribute_index("GlobalId"));
			os << "{" << global_id << "} ";
		}
		os << message << std::endl;
<<<<<<< HEAD
		if (instance) {
			os << instance->data().toString() << std::endl;
=======
		if (entity) {
			std::string instance_string = entity->toString();
			if (instance_string.size() > 259) {
				instance_string = instance_string.substr(0, 256) + "...";
			}
			os << instance_string << std::endl;
>>>>>>> 08557c26
		}
	}

	void json_message(std::ostream& os, const boost::optional<IfcUtil::IfcBaseClass*>& current_product, Logger::Severity type, const std::string& message, const IfcUtil::IfcBaseClass* instance) {
		ptree pt;
		pt.put("level", severity_strings[type]);
		if (current_product) {
			pt.put("product", (**current_product).data().toString());
		}
		pt.put("message", message);
		if (instance) {
			pt.put("instance", instance->data().toString());
		}
		boost::property_tree::write_json(os, pt, false);
	}
}

void Logger::SetOutput(std::ostream* l1, std::ostream* l2) { 
	log1 = l1; 
	log2 = l2; 
	if ( ! log2 ) {
		log2 = &log_stream;
	}
}

void Logger::Message(Logger::Severity type, const std::string& message, const IfcUtil::IfcBaseClass* instance) {
    if (log2 && type >= verbosity) {
		if (format == FMT_PLAIN) {
			plain_text_message(*log2, current_product, type, message, instance);
		} else if (format == FMT_JSON) {
			json_message(*log2, current_product, type, message, instance);
		}
	}
}

void Logger::Message(Logger::Severity type, const std::exception& exception, const IfcUtil::IfcBaseClass* instance) {
	Message(type, std::string(exception.what()), instance);
}

void Logger::Status(const std::string& message, bool new_line) {
	if (log1) {
		(*log1) << message;
		if ( new_line ) (*log1) << std::endl;
		else (*log1) << std::flush;
	}
}

void Logger::ProgressBar(int progress) {
	if (log1) {
		Status("\r[" + std::string(progress,'#') + std::string(50 - progress,' ') + "]", false);
	}
}

std::string Logger::GetLog() {
	return log_stream.str();
}

void Logger::Verbosity(Logger::Severity v) { verbosity = v; }
Logger::Severity Logger::Verbosity() { return verbosity; }

void Logger::OutputFormat(Format f) { format = f; }
Logger::Format Logger::OutputFormat() { return format; }

std::ostream* Logger::log1 = 0;
std::ostream* Logger::log2 = 0;
std::stringstream Logger::log_stream;
Logger::Severity Logger::verbosity = Logger::LOG_NOTICE;
Logger::Format Logger::format = Logger::FMT_PLAIN;
boost::optional<IfcUtil::IfcBaseClass*> Logger::current_product;<|MERGE_RESOLUTION|>--- conflicted
+++ resolved
@@ -44,17 +44,12 @@
 			os << "{" << global_id << "} ";
 		}
 		os << message << std::endl;
-<<<<<<< HEAD
 		if (instance) {
-			os << instance->data().toString() << std::endl;
-=======
-		if (entity) {
-			std::string instance_string = entity->toString();
+			std::string instance_string = instance->data().toString();
 			if (instance_string.size() > 259) {
 				instance_string = instance_string.substr(0, 256) + "...";
 			}
 			os << instance_string << std::endl;
->>>>>>> 08557c26
 		}
 	}
 
