################################################################################
#                                                                              #
# This file is part of IfcOpenShell.                                           #
#                                                                              #
# IfcOpenShell is free software: you can redistribute it and/or modify         #
# it under the terms of the Lesser GNU General Public License as published by  #
# the Free Software Foundation, either version 3.0 of the License, or          #
# (at your option) any later version.                                          #
#                                                                              #
# IfcOpenShell is distributed in the hope that it will be useful,              #
# but WITHOUT ANY WARRANTY; without even the implied warranty of               #
# MERCHANTABILITY or FITNESS FOR A PARTICULAR PURPOSE. See the                 #
# Lesser GNU General Public License for more details.                          #
#                                                                              #
# You should have received a copy of the Lesser GNU General Public License     #
# along with this program. If not, see <http://www.gnu.org/licenses/>.         #
#                                                                              #
################################################################################

FIND_PACKAGE(SWIG)
IF(NOT SWIG_FOUND)
	MESSAGE(FATAL_ERROR "BUILD_IFCPYTHON enabled, but unable to find SWIG. Disable BUILD_IFCPYTHON or fix SWIG paths to proceed.")
ENDIF()
include(GNUInstallDirs)
INCLUDE(${SWIG_USE_FILE})

IF(NOT "$ENV{PYTHON_INCLUDE_DIR}" STREQUAL "")
	SET(PYTHON_INCLUDE_DIR $ENV{PYTHON_INCLUDE_DIR} CACHE FILEPATH "Python header files")
	MESSAGE(STATUS "Looking for Python header files in: ${PYTHON_INCLUDE_DIR}")
ENDIF()
IF(NOT "$ENV{PYTHON_LIBRARY}" STREQUAL "")
	SET(PYTHON_LIBRARY $ENV{PYTHON_LIBRARY} CACHE FILEPATH "Python library file")
	MESSAGE(STATUS "Looking for Python library file in: ${PYTHON_LIBRARY}")
ENDIF()

# NOTE PYTHONLIBS_FOUND and PYTHONINTERP_FOUND cannot seem to be trusted so
# we need further checks to see whether the packages were actually found or not.
FIND_PACKAGE(PythonLibs)
IF(NOT PYTHONLIBS_FOUND OR "$PYTHON_INCLUDE_DIRS}" STREQUAL "")
	MESSAGE(FATAL_ERROR "BUILD_IFCPYTHON enabled, but unable to find Python lib or header. Disable BUILD_IFCPYTHON or fix Python paths to proceed.")
ENDIF()

INCLUDE_DIRECTORIES(${PYTHON_INCLUDE_DIRS})
INCLUDE_DIRECTORIES(${CMAKE_CURRENT_SOURCE_DIR})

SET(CMAKE_SWIG_FLAGS ${SWIG_DEFINES})
# NOTE Workaround for most likely missing debug Python libraries on Windows (requires Python built from the source).
# Python 3.5 intaller and onwards will have an option to install the debug libraries too.
# NOTE PYTHON_DEBUG_LIBRARIES appears to be a deprecated variable
IF (WIN32 AND NOT PYTHON_DEBUG_LIBRARIES)
	MESSAGE(STATUS "PYTHON_DEBUG_LIBRARIES not found, defining SWIG_PYTHON_INTERPRETER_NO_DEBUG workaround for IfcWrap.")
	ADD_DEFINITIONS(-DSWIG_PYTHON_INTERPRETER_NO_DEBUG)
ENDIF()

if (WITH_CGAL)
    set(LIBSVGFILL libsvgfill)
endif()

SET_SOURCE_FILES_PROPERTIES(IfcPython.i PROPERTIES CPLUSPLUS ON)
# Rebuild on changes in other .i files.
SET_PROPERTY(
	SOURCE IfcPython.i
	PROPERTY DEPENDS
		IfcGeomWrapper.i
		IfcParseWrapper.i
		utils/type_conversion.i
		utils/typemaps_in.i
		utils/typemaps_out.i
)
swig_add_library(ifcopenshell_wrapper LANGUAGE python SOURCES IfcPython.i)
if("$ENV{LDFLAGS}" MATCHES ".undefined.suppress")
# On osx there is some state in the python dylib. With `-Wl,undefined,suppress` we can ignore the missing symbols at compile time.
SWIG_LINK_LIBRARIES(ifcopenshell_wrapper ${IFCOPENSHELL_LIBRARIES} ${OPENCASCADE_LIBRARIES} ${Boost_LIBRARIES} ${LIBSVGFILL})
else()
SWIG_LINK_LIBRARIES(ifcopenshell_wrapper ${IFCOPENSHELL_LIBRARIES} ${PYTHON_LIBRARIES} ${LIBSVGFILL})
endif()
if ((NOT WIN32) AND BUILD_SHARED_LIBS)
    SET_INSTALL_RPATHS(ifcopenshell_wrapper "${IFCDIRS};${OCC_LIBRARY_DIR}")
endif()

# Try to find the Python interpreter to get the site-packages
# directory in which the wrapper can be installed.
FIND_PACKAGE(PythonInterp)
IF((PYTHONINTERP_FOUND AND NOT "${PYTHON_EXECUTABLE}" STREQUAL "") OR PYTHON_MODULE_INSTALL_DIR)
    # Find Python interpreter and get its version
    EXECUTE_PROCESS(
        COMMAND ${PYTHON_EXECUTABLE} -c "import sysconfig; print(sysconfig.get_config_var('EXT_SUFFIX'))"
        OUTPUT_VARIABLE PYTHON_EXTENSION_SUFFIX
        OUTPUT_STRIP_TRAILING_WHITESPACE
    )
    SET_TARGET_PROPERTIES(ifcopenshell_wrapper PROPERTIES SUFFIX ${PYTHON_EXTENSION_SUFFIX})
    if (PYTHON_MODULE_INSTALL_DIR)
	set(python_package_dir "${PYTHON_MODULE_INSTALL_DIR}")
    else()
        IF (USERSPACE_PYTHON_PREFIX)
            EXECUTE_PROCESS(
                COMMAND ${PYTHON_EXECUTABLE} -c "import sys; import site; sys.stdout.write(site.USER_SITE)"
                OUTPUT_VARIABLE python_package_dir
            )
        ELSE ()
            EXECUTE_PROCESS(
                COMMAND ${PYTHON_EXECUTABLE} -c "import sys; import sysconfig; sys.stdout.write(sysconfig.get_path('platlib'))"
                OUTPUT_VARIABLE python_package_dir
            )
        ENDIF()
        if (BUILD_PACKAGE)
            set(python_package_dir ${CMAKE_INSTALL_LIBDIR}/python${PYTHON_VERSION_MAJOR}/dist-packages/)
        endif()
    endif()
    IF("${python_package_dir}" STREQUAL "")
        MESSAGE(WARNING "Unable to locate Python site-package directory, unable to install the Python wrapper")
    ELSE()
        FILE(GLOB_RECURSE sourcefiles 
            "${CMAKE_CURRENT_SOURCE_DIR}/../ifcopenshell-python/ifcopenshell/*"
        )
        FOREACH(file ${sourcefiles})
            FILE(RELATIVE_PATH relative "${CMAKE_CURRENT_SOURCE_DIR}/../ifcopenshell-python/ifcopenshell/" "${file}")
            GET_FILENAME_COMPONENT(dir "${relative}" DIRECTORY)
			INSTALL(FILES "${file}"
                    DESTINATION "${python_package_dir}/ifcopenshell/${dir}")
        ENDFOREACH()
        INSTALL(FILES "${CMAKE_BINARY_DIR}/ifcwrap/ifcopenshell_wrapper.py"
                DESTINATION "${python_package_dir}/ifcopenshell")
<<<<<<< HEAD
        INSTALL(TARGETS ifcopenshell_wrapper
                DESTINATION "${python_package_dir}/ifcopenshell")
	if (MSVC)
	    INSTALL(FILES $<TARGET_PDB_FILE:ifcopenshell_wrapper> DESTINATION bin OPTIONAL)
=======
        INSTALL(TARGETS ${SWIG_MODULE_ifcopenshell_wrapper_REAL_NAME}
                DESTINATION "${python_package_dir}/ifcopenshell")
	if (MSVC)
	    INSTALL(FILES $<TARGET_PDB_FILE:${SWIG_MODULE_ifcopenshell_wrapper_REAL_NAME}> DESTINATION bin OPTIONAL)
>>>>>>> 0055a5dd
	endif()
    ENDIF()
ELSE()
    MESSAGE(WARNING "No Python interpreter found, unable to install the Python wrapper")
ENDIF()<|MERGE_RESOLUTION|>--- conflicted
+++ resolved
@@ -121,17 +121,10 @@
         ENDFOREACH()
         INSTALL(FILES "${CMAKE_BINARY_DIR}/ifcwrap/ifcopenshell_wrapper.py"
                 DESTINATION "${python_package_dir}/ifcopenshell")
-<<<<<<< HEAD
-        INSTALL(TARGETS ifcopenshell_wrapper
-                DESTINATION "${python_package_dir}/ifcopenshell")
-	if (MSVC)
-	    INSTALL(FILES $<TARGET_PDB_FILE:ifcopenshell_wrapper> DESTINATION bin OPTIONAL)
-=======
         INSTALL(TARGETS ${SWIG_MODULE_ifcopenshell_wrapper_REAL_NAME}
                 DESTINATION "${python_package_dir}/ifcopenshell")
 	if (MSVC)
 	    INSTALL(FILES $<TARGET_PDB_FILE:${SWIG_MODULE_ifcopenshell_wrapper_REAL_NAME}> DESTINATION bin OPTIONAL)
->>>>>>> 0055a5dd
 	endif()
     ENDIF()
 ELSE()
