--- conflicted
+++ resolved
@@ -51,11 +51,7 @@
 
 %extend IfcGeom::tree {
 
-<<<<<<< HEAD
-	static IfcEntityList::ptr vector_to_list(const std::vector<IfcUtil::IfcBaseEntity*>& ps) const {
-=======
-	static IfcEntityList::ptr vector_to_list(const std::vector<IfcSchema::IfcProduct*>& ps) {
->>>>>>> 9a85fbc2
+	static IfcEntityList::ptr vector_to_list(const std::vector<IfcUtil::IfcBaseEntity*>& ps) {
 		IfcEntityList::ptr r(new IfcEntityList);
 		for (std::vector<IfcUtil::IfcBaseEntity*>::const_iterator it = ps.begin(); it != ps.end(); ++it) {
 			r->push(*it);
