--- conflicted
+++ resolved
@@ -1,635 +1,631 @@
-/********************************************************************************
- *                                                                              *
- * This file is part of IfcOpenShell.                                           *
- *                                                                              *
- * IfcOpenShell is free software: you can redistribute it and/or modify         *
- * it under the terms of the Lesser GNU General Public License as published by  *
- * the Free Software Foundation, either version 3.0 of the License, or          *
- * (at your option) any later version.                                          *
- *                                                                              *
- * IfcOpenShell is distributed in the hope that it will be useful,              *
- * but WITHOUT ANY WARRANTY; without even the implied warranty of               *
- * MERCHANTABILITY or FITNESS FOR A PARTICULAR PURPOSE. See the                 *
- * Lesser GNU General Public License for more details.                          *
- *                                                                              *
- * You should have received a copy of the Lesser GNU General Public License     *
- * along with this program. If not, see <http://www.gnu.org/licenses/>.         *
- *                                                                              *
- ********************************************************************************/
-
-%rename("buffer") stream_or_filename;
-
-%ignore stream_or_filename::stream;
-
-// This is only used for RGB colours, hence the size of 3
-%typemap(out) const double* {
-	$result = PyTuple_New(3);
-	for (int i = 0; i < 3; ++i) {
-		PyTuple_SetItem($result, i, PyFloat_FromDouble($1[i]));
-	}
-}
-
-// SWIG does not support bool references in a meaningful way, so the
-// IfcGeom::IteratorSettings functions degrade to return a read only value
-%typemap(out) double& {
-	$result = SWIG_From_double(*$1);
-}
-%typemap(out) bool& {
-	$result = PyBool_FromLong(static_cast<long>(*$1));
-}
-
-%ignore IfcGeom::impl::tree::selector;
-
-// Using RTTI return a more specialized type of Element
-// Note that these elements are not to be owned by SWIG/Python as they will be freed automatically upon the next iteration
-// except for the IfcGeom::Element instances which are returned by Iterator::getObject() calls
-%typemap(out) IfcGeom::Element* {
-	IfcGeom::SerializedElement* serialized_elem = dynamic_cast<IfcGeom::SerializedElement*>($1);
-	IfcGeom::TriangulationElement* triangulation_elem = dynamic_cast<IfcGeom::TriangulationElement*>($1);
-	IfcGeom::BRepElement* brep_elem = dynamic_cast<IfcGeom::BRepElement*>($1);
-	if (triangulation_elem) {
-		$result = SWIG_NewPointerObj(SWIG_as_voidptr(triangulation_elem), SWIGTYPE_p_IfcGeom__TriangulationElement, 0);
-	} else if (serialized_elem) {
-		$result = SWIG_NewPointerObj(SWIG_as_voidptr(serialized_elem), SWIGTYPE_p_IfcGeom__SerializedElement, 0);
-	} else if (brep_elem) {
-		$result = SWIG_NewPointerObj(SWIG_as_voidptr(brep_elem), SWIGTYPE_p_IfcGeom__BRepElement, 0);
-	} else {
-		$result = SWIG_NewPointerObj(SWIG_as_voidptr($1), SWIGTYPE_p_IfcGeom__Element, SWIG_POINTER_OWN);
-	}
-}
-
-%include "../ifcgeom/ifc_geom_api.h"
-%include "../ifcgeom/Converter.h"
-%include "../ifcgeom/IteratorSettings.h"
-%include "../ifcgeom/IfcGeomElement.h"
-%include "../ifcgeom/IfcGeomRepresentation.h"
-%include "../ifcgeom/Iterator.h"
-%include "../ifcgeom/GeometrySerializer.h"
-%include "../ifcgeom/taxonomy.h"
-
-%include "../serializers/SvgSerializer.h"
-%include "../serializers/HdfSerializer.h"
-%include "../serializers/WavefrontObjSerializer.h"
-%include "../serializers/XmlSerializer.h"
-%include "../serializers/GltfSerializer.h"
-
-#ifdef IFOPSH_WITH_OPENCASCADE
-
-%template(ray_intersection_results) std::vector<IfcGeom::ray_intersection_result>;
-
-// A Template instantantation should be defined before it is used as a base class. 
-// But frankly I don't care as most methods are subtlely different anyway.
-%include "../ifcgeom/kernels/opencascade/IfcGeomTree.h"
-
-%extend IfcGeom::tree {
-
-	static aggregate_of_instance::ptr vector_to_list(const std::vector<const IfcUtil::IfcBaseEntity*>& ps) {
-		aggregate_of_instance::ptr r(new aggregate_of_instance);
-		for (auto it = ps.begin(); it != ps.end(); ++it) {
-			// @todo
-			r->push(const_cast<IfcUtil::IfcBaseEntity*>(*it));
-		}
-		return r;
-	}
-
-	aggregate_of_instance::ptr select_box(IfcUtil::IfcBaseClass* e, bool completely_within = false, double extend=-1.e-5) const {
-		if (!e->declaration().is("IfcProduct")) {
-			throw IfcParse::IfcException("Instance should be an IfcProduct");
-		}
-		std::vector<const IfcUtil::IfcBaseEntity*> ps = $self->select_box((IfcUtil::IfcBaseEntity*)e, completely_within, extend);
-		return IfcGeom_tree_vector_to_list(ps);
-	}
-
-	aggregate_of_instance::ptr select_box(const gp_Pnt& p) const {
-		std::vector<const IfcUtil::IfcBaseEntity*> ps = $self->select_box(p);
-		return IfcGeom_tree_vector_to_list(ps);
-	}
-
-	aggregate_of_instance::ptr select_box(const Bnd_Box& b, bool completely_within = false) const {
-		std::vector<const IfcUtil::IfcBaseEntity*> ps = $self->select_box(b, completely_within);
-		return IfcGeom_tree_vector_to_list(ps);
-	}
-
-	aggregate_of_instance::ptr select(IfcUtil::IfcBaseClass* e, bool completely_within = false, double extend = 0.0) const {
-		if (!e->declaration().is("IfcProduct")) {
-			throw IfcParse::IfcException("Instance should be an IfcProduct");
-		}
-		std::vector<const IfcUtil::IfcBaseEntity*> ps = $self->select((IfcUtil::IfcBaseEntity*)e, completely_within, extend);
-		return IfcGeom_tree_vector_to_list(ps);
-	}
-
-	aggregate_of_instance::ptr select(const gp_Pnt& p, double extend=0.0) const {
-		std::vector<const IfcUtil::IfcBaseEntity*> ps = $self->select(p, extend);
-		return IfcGeom_tree_vector_to_list(ps);
-	}
-
-	aggregate_of_instance::ptr select(const std::string& shape_serialization, bool completely_within = false, double extend = -1.e-5) const {
-		std::stringstream stream(shape_serialization);
-		BRepTools_ShapeSet shapes;
-		shapes.Read(stream);
-		const TopoDS_Shape& shp = shapes.Shape(shapes.NbShapes());
-
-		std::vector<const IfcUtil::IfcBaseEntity*> ps = $self->select(shp, completely_within, extend);
-		return IfcGeom_tree_vector_to_list(ps);
-	}
-
-	aggregate_of_instance::ptr select(const IfcGeom::BRepElement* elem, bool completely_within = false, double extend = -1.e-5) const {
-		std::vector<const IfcUtil::IfcBaseEntity*> ps = $self->select(elem, completely_within, extend);
-		return IfcGeom_tree_vector_to_list(ps);
-	}
-
-}
-
-#endif
-
-// A visitor
-%{
-struct ShapeRTTI : public boost::static_visitor<PyObject*>
-{
-    PyObject* operator()(IfcGeom::Element* elem) const {
-		IfcGeom::SerializedElement* serialized_elem = dynamic_cast<IfcGeom::SerializedElement*>(elem);
-		IfcGeom::TriangulationElement* triangulation_elem = dynamic_cast<IfcGeom::TriangulationElement*>(elem);
-		IfcGeom::BRepElement* brep_elem = dynamic_cast<IfcGeom::BRepElement*>(elem);
-		if (triangulation_elem) {
-			return SWIG_NewPointerObj(SWIG_as_voidptr(triangulation_elem), SWIGTYPE_p_IfcGeom__TriangulationElement, SWIG_POINTER_OWN);
-		} else if (serialized_elem) {
-			return SWIG_NewPointerObj(SWIG_as_voidptr(serialized_elem), SWIGTYPE_p_IfcGeom__SerializedElement, SWIG_POINTER_OWN);
-		} else if (brep_elem) {
-			return SWIG_NewPointerObj(SWIG_as_voidptr(brep_elem), SWIGTYPE_p_IfcGeom__BRepElement, SWIG_POINTER_OWN);
-		} else {
-			return SWIG_Py_Void();
-		}
-	}
-    PyObject* operator()(IfcGeom::Representation::Representation* representation) const {
-		IfcGeom::Representation::Serialization* serialized_representation = dynamic_cast<IfcGeom::Representation::Serialization*>(representation);
-		IfcGeom::Representation::Triangulation* triangulated_representation = dynamic_cast<IfcGeom::Representation::Triangulation*>(representation);
-		IfcGeom::Representation::BRep* brep_representation = dynamic_cast<IfcGeom::Representation::BRep*>(representation);
-		if (serialized_representation) {
-			return SWIG_NewPointerObj(SWIG_as_voidptr(serialized_representation), SWIGTYPE_p_IfcGeom__Representation__Serialization, SWIG_POINTER_OWN);
-		} else if (triangulated_representation) {
-			return SWIG_NewPointerObj(SWIG_as_voidptr(triangulated_representation), SWIGTYPE_p_IfcGeom__Representation__Triangulation, SWIG_POINTER_OWN);
-		} else if (brep_representation) {
-			return SWIG_NewPointerObj(SWIG_as_voidptr(brep_representation), SWIGTYPE_p_IfcGeom__Representation__BRep, SWIG_POINTER_OWN);
-		} else {
-			return SWIG_Py_Void();
-		}
-	}
-};
-%}
-
-// Note that these elements ARE to be owned by SWIG/Python
-%typemap(out) boost::variant<IfcGeom::Element*, IfcGeom::Representation::Representation*> {
-	// See which type is set and return appropriate
-	$result = boost::apply_visitor(ShapeRTTI(), $1);
-}
-
-%extend SerializerSettings {
-	%pythoncode %{
-
-	old_init = __init__
-
-	def __init__(self, **kwargs):
-    	self.old_init()
-    	for k, v in kwargs.items():
-    		self.set(getattr(self, k), v)
-
-	def __repr__(self):
-		def d():
-			import numbers
-			for x in dir(self):
-				if x.isupper() and x not in {"NUM_SETTINGS", "USE_PYTHON_OPENCASCADE", "DEFAULT_PRECISION"}:
-					v = getattr(self, x)
-					if isinstance(v, numbers.Integral):
-						yield x
-
-		return "%s(%s)" % (
-			type(self).__name__,
-			(", ".join(map(lambda x: "%s = %r" % (x, self.get(getattr(self, x))), d())))
-		)
-
-	%}
-}
-
-%newobject construct_iterator_with_include_exclude;
-%newobject construct_iterator_with_include_exclude_globalid;
-%newobject construct_iterator_with_include_exclude_id;
-
-// I couldn't get the vector<string> typemap to be applied when %extending Iterator constructor.
-// anyway it does not matter as SWIG generates C code without actual constructors
-%inline %{
-	IfcGeom::Iterator* construct_iterator_with_include_exclude(IfcGeom::IteratorSettings settings, IfcParse::IfcFile* file, std::vector<std::string> elems, bool include, int num_threads) {
-		std::set<std::string> elems_set(elems.begin(), elems.end());
-		IfcGeom::entity_filter ef{ include, false, elems_set };
-		return new IfcGeom::Iterator(settings, file, {ef}, num_threads);
-	}
-
-	IfcGeom::Iterator* construct_iterator_with_include_exclude_globalid(IfcGeom::IteratorSettings settings, IfcParse::IfcFile* file, std::vector<std::string> elems, bool include, int num_threads) {
-		std::set<std::string> elems_set(elems.begin(), elems.end());
-		IfcGeom::attribute_filter af;
-		af.attribute_name = "GlobalId";
-		af.populate(elems_set);
-		af.include = include;
-		return new IfcGeom::Iterator(settings, file, {af}, num_threads);
-	}
-
-	IfcGeom::Iterator* construct_iterator_with_include_exclude_id(IfcGeom::IteratorSettings settings, IfcParse::IfcFile* file, std::vector<int> elems, bool include, int num_threads) {
-		std::set<int> elems_set(elems.begin(), elems.end());
-		IfcGeom::instance_id_filter af(include, false, elems_set);
-		return new IfcGeom::Iterator(settings, file, {af}, num_threads);
-	}
-%}
-
-%extend IfcGeom::Representation::Triangulation {
-	%pythoncode %{
-        # Hide the getters with read-only property implementations
-        id = property(id)
-        faces = property(faces)
-        edges = property(edges)
-        material_ids = property(material_ids)
-        materials = property(materials)
-	%}
-};
-
-// Specialized accessors follow later, for otherwise property definitions
-// would appear before templated getter functions are defined.
-%extend IfcGeom::Representation::Triangulation {
-	%pythoncode %{
-        # Hide the getters with read-only property implementations
-        verts = property(verts)
-        normals = property(normals)
-	%}
-};
-
-%extend IfcGeom::Representation::Serialization {
-	%pythoncode %{
-        # Hide the getters with read-only property implementations
-        id = property(id)
-        brep_data = property(brep_data)
-        surface_styles = property(surface_styles)
-        surface_style_ids = property(surface_style_ids)
-	%}
-};
-
-%extend IfcGeom::Element {
-
-	const IfcUtil::IfcBaseClass* product_() const {
-		return $self->product();
-	}
-
-	%pythoncode %{
-        # Hide the getters with read-only property implementations
-        id = property(id)
-        parent_id = property(parent_id)
-        name = property(name)
-        type = property(type)
-        guid = property(guid)
-        context = property(context)
-        unique_id = property(unique_id)
-        transformation = property(transformation)
-        product = property(product_)
-	%}
-
-};
-
-%extend IfcGeom::TriangulationElement {
-	%pythoncode %{
-        # Hide the getters with read-only property implementations
-        geometry = property(geometry)
-	%}
-};
-
-%extend IfcGeom::SerializedElement {
-	%pythoncode %{
-        # Hide the getters with read-only property implementations
-        geometry = property(geometry)
-	%}
-};
-
-%extend IfcGeom::BRepElement {
-    double calc_volume_() const {
-        double v;
-        if ($self->geometry().calculate_volume(v)) {
-            return v;
-        } else {
-            return std::numeric_limits<double>::quiet_NaN();
-        }
-    }
-
-    double calc_surface_area_() const {
-        double v;
-        if ($self->geometry().calculate_surface_area(v)) {
-            return v;
-        } else {
-            return std::numeric_limits<double>::quiet_NaN();
-        }
-    }
-
-    %pythoncode %{
-        # Hide the getters with read-only property implementations
-        geometry = property(geometry)
-        volume = property(calc_volume_)
-        surface_area = property(calc_surface_area_)
-    %}    
-};
-
-/*
-%extend IfcGeom::Material {
-	%pythoncode %{
-        # Hide the getters with read-only property implementations
-        has_diffuse = property(hasDiffuse)
-        has_specular = property(hasSpecular)
-        has_transparency = property(hasTransparency)
-        has_specularity = property(hasSpecularity)
-        diffuse = property(diffuse)
-        specular = property(specular)
-        transparency = property(transparency)
-        specularity = property(specularity)
-        name = property(name)
-	%}
-};
-*/
-
-%extend IfcGeom::Transformation {
-	%pythoncode %{
-        # Hide the getters with read-only property implementations
-        matrix = property(data)
-	%}
-};
-
-%extend IfcGeom::Matrix {
-	%pythoncode %{
-        # Hide the getters with read-only property implementations
-        data = property(data)
-	%}
-};
-
-%{
-	template <typename T>
-	std::string to_locale_invariant_string(const T& t) {
-		std::ostringstream oss;
-		oss.imbue(std::locale::classic());
-		oss << t;
-		return oss.str();
-	}
-
-	template <typename Schema>
-	static boost::variant<IfcGeom::Element*, IfcGeom::Representation::Representation*> helper_fn_create_shape(IfcGeom::IteratorSettings& settings, IfcUtil::IfcBaseClass* instance, IfcUtil::IfcBaseClass* representation = 0) {
-		IfcParse::IfcFile* file = instance->data().file;
-			
-		ifcopenshell::geometry::Converter kernel("opencascade", file, settings);
-			
-		if (instance->declaration().is(Schema::IfcProduct::Class())) {
-			if (representation) {
-				if (!representation->declaration().is(Schema::IfcRepresentation::Class())) {
-					throw IfcParse::IfcException("Supplied representation not of type IfcRepresentation");
-				}
-			}
-		
-			typename Schema::IfcProduct* product = (typename Schema::IfcProduct*) instance;
-
-			if (!representation && !product->Representation()) {
-				throw IfcParse::IfcException("Representation is NULL");
-			}
-			
-			typename Schema::IfcProductRepresentation* prodrep = product->Representation();
-			typename Schema::IfcRepresentation::list::ptr reps = prodrep->Representations();
-			typename Schema::IfcRepresentation* ifc_representation = (typename Schema::IfcRepresentation*) representation;
-			
-			if (!ifc_representation) {
-				// First, try to find a representation based on the settings
-				for (typename Schema::IfcRepresentation::list::it it = reps->begin(); it != reps->end(); ++it) {
-					typename Schema::IfcRepresentation* rep = *it;
-					if (!rep->RepresentationIdentifier()) {
-						continue;
-					}
-					if (!settings.get(IfcGeom::IteratorSettings::EXCLUDE_SOLIDS_AND_SURFACES)) {
-						if (*rep->RepresentationIdentifier() == "Body") {
-							ifc_representation = rep;
-							break;
-						}
-					}
-					if (settings.get(IfcGeom::IteratorSettings::INCLUDE_CURVES)) {
-						if (*rep->RepresentationIdentifier() == "Plan" || *rep->RepresentationIdentifier() == "Axis") {
-							ifc_representation = rep;
-							break;
-						}
-					}
-				}
-			}
-
-			// Otherwise, find a representation within the 'Model' or 'Plan' context
-			if (!ifc_representation) {
-				for (typename Schema::IfcRepresentation::list::it it = reps->begin(); it != reps->end(); ++it) {
-					typename Schema::IfcRepresentation* rep = *it;
-					typename Schema::IfcRepresentationContext* context = rep->ContextOfItems();
-					
-					// TODO: Remove redundancy with IfcGeomIterator.h
-					if (context->ContextType()) {
-						std::set<std::string> context_types;
-						if (!settings.get(IfcGeom::IteratorSettings::EXCLUDE_SOLIDS_AND_SURFACES)) {
-							context_types.insert("model");
-							context_types.insert("design");
-							context_types.insert("model view");
-							context_types.insert("detail view");
-						}
-						if (settings.get(IfcGeom::IteratorSettings::INCLUDE_CURVES)) {
-							context_types.insert("plan");
-						}			
-
-						std::string context_type_lc = *context->ContextType();
-						for (std::string::iterator c = context_type_lc.begin(); c != context_type_lc.end(); ++c) {
-							*c = tolower(*c);
-						}
-						if (context_types.find(context_type_lc) != context_types.end()) {
-							ifc_representation = rep;
-						}
-					}
-				}
-			}
-
-			if (!ifc_representation) {
-				if (reps->size()) {
-					// Return a random representation
-					ifc_representation = *reps->begin();
-				} else {
-					throw IfcParse::IfcException("No suitable IfcRepresentation found");
-				}
-			}
-
-			IfcGeom::BRepElement* brep = kernel.create_brep_for_representation_and_product(ifc_representation, product);
-			if (!brep) {
-				throw IfcParse::IfcException("Failed to process shape");
-			}
-			if (settings.get(IfcGeom::IteratorSettings::USE_BREP_DATA)) {
-				IfcGeom::SerializedElement* serialization = new IfcGeom::SerializedElement(*brep);
-				delete brep;
-				return serialization;
-			} else if (!settings.get(IfcGeom::IteratorSettings::DISABLE_TRIANGULATION)) {
-				IfcGeom::TriangulationElement* triangulation = new IfcGeom::TriangulationElement(*brep);
-				delete brep;
-				return triangulation;
-			} else {
-				throw IfcParse::IfcException("No element to return based on provided settings");
-			}
-		} else {
-			if (!representation) {
-				if (instance->declaration().is(Schema::IfcRepresentationItem::Class()) || 
-					instance->declaration().is(Schema::IfcRepresentation::Class()) ||
-					// https://github.com/IfcOpenShell/IfcOpenShell/issues/1649
-					instance->declaration().is(Schema::IfcProfileDef::Class())
-				) {
-					IfcGeom::ConversionResults shapes = kernel.convert(instance);
-
-					IfcGeom::ElementSettings element_settings(settings, kernel.mapping()->get_length_unit(), instance->declaration().name());
-					IfcGeom::Representation::BRep brep(element_settings, to_locale_invariant_string(instance->data().id()), shapes);
-					try {
-						if (settings.get(IfcGeom::IteratorSettings::USE_BREP_DATA)) {
-							return new IfcGeom::Representation::Serialization(brep);
-						} else if (!settings.get(IfcGeom::IteratorSettings::DISABLE_TRIANGULATION)) {
-							return new IfcGeom::Representation::Triangulation(brep);
-						}
-					} catch (...) {
-						throw IfcParse::IfcException("Error during shape serialization");
-					}
-				}
-			} else {
-				throw IfcParse::IfcException("Invalid additional representation specified");
-			}
-		}
-		return boost::variant<IfcGeom::Element*, IfcGeom::Representation::Representation*>();
-	}
-%}
-
-%inline %{
-	static boost::variant<IfcGeom::Element*, IfcGeom::Representation::Representation*> create_shape(IfcGeom::IteratorSettings& settings, IfcUtil::IfcBaseClass* instance, IfcUtil::IfcBaseClass* representation = 0) {
-		const std::string& schema_name = instance->declaration().schema()->name();
-
-		#ifdef HAS_SCHEMA_2x3
-		if (schema_name == "IFC2X3") {
-			return helper_fn_create_shape<Ifc2x3>(settings, instance, representation);
-		}
-		#endif
-		#ifdef HAS_SCHEMA_4
-		if (schema_name == "IFC4") {
-			return helper_fn_create_shape<Ifc4>(settings, instance, representation);
-		}
-		#endif
-		#ifdef HAS_SCHEMA_4x1
-		if (schema_name == "IFC4X1") {
-			return helper_fn_create_shape<Ifc4x1>(settings, instance, representation);
-		}
-		#endif
-		#ifdef HAS_SCHEMA_4x2
-		if (schema_name == "IFC4X2") {
-			return helper_fn_create_shape<Ifc4x2>(settings, instance, representation);
-		}
-		#endif
-		#ifdef HAS_SCHEMA_4x3_rc1
-		if (schema_name == "IFC4X3_RC1") {
-			return helper_fn_create_shape<Ifc4x3_rc1>(settings, instance, representation);
-		}
-		#endif
-		#ifdef HAS_SCHEMA_4x3_rc2
-		if (schema_name == "IFC4X3_RC2") {
-			return helper_fn_create_shape<Ifc4x3_rc2>(settings, instance, representation);
-		}
-		#endif
-		#ifdef HAS_SCHEMA_4x3_rc3
-		if (schema_name == "IFC4X3_RC3") {
-			return helper_fn_create_shape<Ifc4x3_rc3>(settings, instance, representation);
-		}
-		#endif
-		#ifdef HAS_SCHEMA_4x3_rc4
-		if (schema_name == "IFC4X3_RC4") {
-			return helper_fn_create_shape<Ifc4x3_rc4>(settings, instance, representation);
-		}
-		#endif
-		#ifdef HAS_SCHEMA_4x3
-		if (schema_name == "IFC4X3") {
-			return helper_fn_create_shape<Ifc4x3>(settings, instance, representation);
-		}
-		#endif
-		#ifdef HAS_SCHEMA_4x3_tc1
-		if (schema_name == "IFC4X3_TC1") {
-			return helper_fn_create_shape<Ifc4x3_tc1>(settings, instance, representation);
-		}
-		#endif
-        #ifdef HAS_SCHEMA_4x3_add1
-		if (schema_name == "IFC4X3_ADD1") {
-			return helper_fn_create_shape<Ifc4x3_add1>(settings, instance, representation);
-		}
-		#endif
-		
-		throw IfcParse::IfcException("No geometry support for " + schema_name);
-	}
-%}
-
-#ifdef IFOPSH_WITH_OPENCASCADE
-
-%inline %{
-	IfcUtil::IfcBaseClass* serialise(const std::string& schema_name, const std::string& shape_str, bool advanced=true) {
-		std::stringstream stream(shape_str);
-		BRepTools_ShapeSet shapes;
-		shapes.Read(stream);
-		const TopoDS_Shape& shp = shapes.Shape(shapes.NbShapes());
-
-		return IfcGeom::serialise(schema_name, shp, advanced);
-	}
-
-	IfcUtil::IfcBaseClass* tesselate(const std::string& schema_name, const std::string& shape_str, double d) {
-		std::stringstream stream(shape_str);
-		BRepTools_ShapeSet shapes;
-		shapes.Read(stream);
-		const TopoDS_Shape& shp = shapes.Shape(shapes.NbShapes());
-
-		return IfcGeom::tesselate(schema_name, shp, d);
-	}
-%}
-
-#endif
-
-#ifdef IFOPSH_WITH_CGAL
-
-%ignore svgfill::svg_to_line_segments;
-%ignore svgfill::line_segments_to_polygons;
-
-%template(svg_line_segments) std::vector<std::array<svgfill::point_2, 2>>;
-%template(svg_groups_of_line_segments) std::vector<std::vector<std::array<svgfill::point_2, 2>>>;
-%template(svg_point) std::array<double, 2>;
-%template(line_segment) std::array<svgfill::point_2, 2>;
-%template(svg_polygons) std::vector<svgfill::polygon_2>;
-%template(svg_groups_of_polygons) std::vector<std::vector<svgfill::polygon_2>>;
-%template(svg_loop) std::vector<std::array<double, 2>>;
-%template(svg_loops) std::vector<std::vector<std::array<double, 2>>>;
-
-%naturalvar svgfill::polygon_2::boundary;
-%naturalvar svgfill::polygon_2::inner_boundaries;
-%naturalvar svgfill::polygon_2::point_inside;
-
-%include "../svgfill/src/svgfill.h"
-
-%inline %{
-	std::vector<std::vector<svgfill::line_segment_2>> svg_to_line_segments(const std::string& data, const boost::optional<std::string>& class_name) {
-		std::vector<std::vector<svgfill::line_segment_2>> r;
-		if (svgfill::svg_to_line_segments(data, class_name, r)) {
-			return r;
-		} else {
-			throw std::runtime_error("Failed to read SVG");
-		}
-	}
-
-	std::vector<std::vector<svgfill::polygon_2>> line_segments_to_polygons(svgfill::solver s, double eps, const std::vector<std::vector<svgfill::line_segment_2>>& segments) {
-		std::vector<std::vector<svgfill::polygon_2>> r;
-		if (svgfill::line_segments_to_polygons(s, eps, segments, r)) {
-			return r;
-		} else {
-			throw std::runtime_error("Failed to read SVG");
-		}
-	}
-<<<<<<< HEAD
-%}
-
-#endif
-=======
-%}
->>>>>>> 6e8049c4
+/********************************************************************************
+ *                                                                              *
+ * This file is part of IfcOpenShell.                                           *
+ *                                                                              *
+ * IfcOpenShell is free software: you can redistribute it and/or modify         *
+ * it under the terms of the Lesser GNU General Public License as published by  *
+ * the Free Software Foundation, either version 3.0 of the License, or          *
+ * (at your option) any later version.                                          *
+ *                                                                              *
+ * IfcOpenShell is distributed in the hope that it will be useful,              *
+ * but WITHOUT ANY WARRANTY; without even the implied warranty of               *
+ * MERCHANTABILITY or FITNESS FOR A PARTICULAR PURPOSE. See the                 *
+ * Lesser GNU General Public License for more details.                          *
+ *                                                                              *
+ * You should have received a copy of the Lesser GNU General Public License     *
+ * along with this program. If not, see <http://www.gnu.org/licenses/>.         *
+ *                                                                              *
+ ********************************************************************************/
+
+%rename("buffer") stream_or_filename;
+
+%ignore stream_or_filename::stream;
+
+// This is only used for RGB colours, hence the size of 3
+%typemap(out) const double* {
+	$result = PyTuple_New(3);
+	for (int i = 0; i < 3; ++i) {
+		PyTuple_SetItem($result, i, PyFloat_FromDouble($1[i]));
+	}
+}
+
+// SWIG does not support bool references in a meaningful way, so the
+// IfcGeom::IteratorSettings functions degrade to return a read only value
+%typemap(out) double& {
+	$result = SWIG_From_double(*$1);
+}
+%typemap(out) bool& {
+	$result = PyBool_FromLong(static_cast<long>(*$1));
+}
+
+%ignore IfcGeom::impl::tree::selector;
+
+// Using RTTI return a more specialized type of Element
+// Note that these elements are not to be owned by SWIG/Python as they will be freed automatically upon the next iteration
+// except for the IfcGeom::Element instances which are returned by Iterator::getObject() calls
+%typemap(out) IfcGeom::Element* {
+	IfcGeom::SerializedElement* serialized_elem = dynamic_cast<IfcGeom::SerializedElement*>($1);
+	IfcGeom::TriangulationElement* triangulation_elem = dynamic_cast<IfcGeom::TriangulationElement*>($1);
+	IfcGeom::BRepElement* brep_elem = dynamic_cast<IfcGeom::BRepElement*>($1);
+	if (triangulation_elem) {
+		$result = SWIG_NewPointerObj(SWIG_as_voidptr(triangulation_elem), SWIGTYPE_p_IfcGeom__TriangulationElement, 0);
+	} else if (serialized_elem) {
+		$result = SWIG_NewPointerObj(SWIG_as_voidptr(serialized_elem), SWIGTYPE_p_IfcGeom__SerializedElement, 0);
+	} else if (brep_elem) {
+		$result = SWIG_NewPointerObj(SWIG_as_voidptr(brep_elem), SWIGTYPE_p_IfcGeom__BRepElement, 0);
+	} else {
+		$result = SWIG_NewPointerObj(SWIG_as_voidptr($1), SWIGTYPE_p_IfcGeom__Element, SWIG_POINTER_OWN);
+	}
+}
+
+%include "../ifcgeom/ifc_geom_api.h"
+%include "../ifcgeom/Converter.h"
+%include "../ifcgeom/IteratorSettings.h"
+%include "../ifcgeom/IfcGeomElement.h"
+%include "../ifcgeom/IfcGeomRepresentation.h"
+%include "../ifcgeom/Iterator.h"
+%include "../ifcgeom/GeometrySerializer.h"
+%include "../ifcgeom/taxonomy.h"
+
+%include "../serializers/SvgSerializer.h"
+%include "../serializers/HdfSerializer.h"
+%include "../serializers/WavefrontObjSerializer.h"
+%include "../serializers/XmlSerializer.h"
+%include "../serializers/GltfSerializer.h"
+
+#ifdef IFOPSH_WITH_OPENCASCADE
+
+%template(ray_intersection_results) std::vector<IfcGeom::ray_intersection_result>;
+
+// A Template instantantation should be defined before it is used as a base class. 
+// But frankly I don't care as most methods are subtlely different anyway.
+%include "../ifcgeom/kernels/opencascade/IfcGeomTree.h"
+
+%extend IfcGeom::tree {
+
+	static aggregate_of_instance::ptr vector_to_list(const std::vector<const IfcUtil::IfcBaseEntity*>& ps) {
+		aggregate_of_instance::ptr r(new aggregate_of_instance);
+		for (auto it = ps.begin(); it != ps.end(); ++it) {
+			// @todo
+			r->push(const_cast<IfcUtil::IfcBaseEntity*>(*it));
+		}
+		return r;
+	}
+
+	aggregate_of_instance::ptr select_box(IfcUtil::IfcBaseClass* e, bool completely_within = false, double extend=-1.e-5) const {
+		if (!e->declaration().is("IfcProduct")) {
+			throw IfcParse::IfcException("Instance should be an IfcProduct");
+		}
+		std::vector<const IfcUtil::IfcBaseEntity*> ps = $self->select_box((IfcUtil::IfcBaseEntity*)e, completely_within, extend);
+		return IfcGeom_tree_vector_to_list(ps);
+	}
+
+	aggregate_of_instance::ptr select_box(const gp_Pnt& p) const {
+		std::vector<const IfcUtil::IfcBaseEntity*> ps = $self->select_box(p);
+		return IfcGeom_tree_vector_to_list(ps);
+	}
+
+	aggregate_of_instance::ptr select_box(const Bnd_Box& b, bool completely_within = false) const {
+		std::vector<const IfcUtil::IfcBaseEntity*> ps = $self->select_box(b, completely_within);
+		return IfcGeom_tree_vector_to_list(ps);
+	}
+
+	aggregate_of_instance::ptr select(IfcUtil::IfcBaseClass* e, bool completely_within = false, double extend = 0.0) const {
+		if (!e->declaration().is("IfcProduct")) {
+			throw IfcParse::IfcException("Instance should be an IfcProduct");
+		}
+		std::vector<const IfcUtil::IfcBaseEntity*> ps = $self->select((IfcUtil::IfcBaseEntity*)e, completely_within, extend);
+		return IfcGeom_tree_vector_to_list(ps);
+	}
+
+	aggregate_of_instance::ptr select(const gp_Pnt& p, double extend=0.0) const {
+		std::vector<const IfcUtil::IfcBaseEntity*> ps = $self->select(p, extend);
+		return IfcGeom_tree_vector_to_list(ps);
+	}
+
+	aggregate_of_instance::ptr select(const std::string& shape_serialization, bool completely_within = false, double extend = -1.e-5) const {
+		std::stringstream stream(shape_serialization);
+		BRepTools_ShapeSet shapes;
+		shapes.Read(stream);
+		const TopoDS_Shape& shp = shapes.Shape(shapes.NbShapes());
+
+		std::vector<const IfcUtil::IfcBaseEntity*> ps = $self->select(shp, completely_within, extend);
+		return IfcGeom_tree_vector_to_list(ps);
+	}
+
+	aggregate_of_instance::ptr select(const IfcGeom::BRepElement* elem, bool completely_within = false, double extend = -1.e-5) const {
+		std::vector<const IfcUtil::IfcBaseEntity*> ps = $self->select(elem, completely_within, extend);
+		return IfcGeom_tree_vector_to_list(ps);
+	}
+
+}
+
+#endif
+
+// A visitor
+%{
+struct ShapeRTTI : public boost::static_visitor<PyObject*>
+{
+    PyObject* operator()(IfcGeom::Element* elem) const {
+		IfcGeom::SerializedElement* serialized_elem = dynamic_cast<IfcGeom::SerializedElement*>(elem);
+		IfcGeom::TriangulationElement* triangulation_elem = dynamic_cast<IfcGeom::TriangulationElement*>(elem);
+		IfcGeom::BRepElement* brep_elem = dynamic_cast<IfcGeom::BRepElement*>(elem);
+		if (triangulation_elem) {
+			return SWIG_NewPointerObj(SWIG_as_voidptr(triangulation_elem), SWIGTYPE_p_IfcGeom__TriangulationElement, SWIG_POINTER_OWN);
+		} else if (serialized_elem) {
+			return SWIG_NewPointerObj(SWIG_as_voidptr(serialized_elem), SWIGTYPE_p_IfcGeom__SerializedElement, SWIG_POINTER_OWN);
+		} else if (brep_elem) {
+			return SWIG_NewPointerObj(SWIG_as_voidptr(brep_elem), SWIGTYPE_p_IfcGeom__BRepElement, SWIG_POINTER_OWN);
+		} else {
+			return SWIG_Py_Void();
+		}
+	}
+    PyObject* operator()(IfcGeom::Representation::Representation* representation) const {
+		IfcGeom::Representation::Serialization* serialized_representation = dynamic_cast<IfcGeom::Representation::Serialization*>(representation);
+		IfcGeom::Representation::Triangulation* triangulated_representation = dynamic_cast<IfcGeom::Representation::Triangulation*>(representation);
+		IfcGeom::Representation::BRep* brep_representation = dynamic_cast<IfcGeom::Representation::BRep*>(representation);
+		if (serialized_representation) {
+			return SWIG_NewPointerObj(SWIG_as_voidptr(serialized_representation), SWIGTYPE_p_IfcGeom__Representation__Serialization, SWIG_POINTER_OWN);
+		} else if (triangulated_representation) {
+			return SWIG_NewPointerObj(SWIG_as_voidptr(triangulated_representation), SWIGTYPE_p_IfcGeom__Representation__Triangulation, SWIG_POINTER_OWN);
+		} else if (brep_representation) {
+			return SWIG_NewPointerObj(SWIG_as_voidptr(brep_representation), SWIGTYPE_p_IfcGeom__Representation__BRep, SWIG_POINTER_OWN);
+		} else {
+			return SWIG_Py_Void();
+		}
+	}
+};
+%}
+
+// Note that these elements ARE to be owned by SWIG/Python
+%typemap(out) boost::variant<IfcGeom::Element*, IfcGeom::Representation::Representation*> {
+	// See which type is set and return appropriate
+	$result = boost::apply_visitor(ShapeRTTI(), $1);
+}
+
+%extend SerializerSettings {
+	%pythoncode %{
+
+	old_init = __init__
+
+	def __init__(self, **kwargs):
+    	self.old_init()
+    	for k, v in kwargs.items():
+    		self.set(getattr(self, k), v)
+
+	def __repr__(self):
+		def d():
+			import numbers
+			for x in dir(self):
+				if x.isupper() and x not in {"NUM_SETTINGS", "USE_PYTHON_OPENCASCADE", "DEFAULT_PRECISION"}:
+					v = getattr(self, x)
+					if isinstance(v, numbers.Integral):
+						yield x
+
+		return "%s(%s)" % (
+			type(self).__name__,
+			(", ".join(map(lambda x: "%s = %r" % (x, self.get(getattr(self, x))), d())))
+		)
+
+	%}
+}
+
+%newobject construct_iterator_with_include_exclude;
+%newobject construct_iterator_with_include_exclude_globalid;
+%newobject construct_iterator_with_include_exclude_id;
+
+// I couldn't get the vector<string> typemap to be applied when %extending Iterator constructor.
+// anyway it does not matter as SWIG generates C code without actual constructors
+%inline %{
+	IfcGeom::Iterator* construct_iterator_with_include_exclude(IfcGeom::IteratorSettings settings, IfcParse::IfcFile* file, std::vector<std::string> elems, bool include, int num_threads) {
+		std::set<std::string> elems_set(elems.begin(), elems.end());
+		IfcGeom::entity_filter ef{ include, false, elems_set };
+		return new IfcGeom::Iterator(settings, file, {ef}, num_threads);
+	}
+
+	IfcGeom::Iterator* construct_iterator_with_include_exclude_globalid(IfcGeom::IteratorSettings settings, IfcParse::IfcFile* file, std::vector<std::string> elems, bool include, int num_threads) {
+		std::set<std::string> elems_set(elems.begin(), elems.end());
+		IfcGeom::attribute_filter af;
+		af.attribute_name = "GlobalId";
+		af.populate(elems_set);
+		af.include = include;
+		return new IfcGeom::Iterator(settings, file, {af}, num_threads);
+	}
+
+	IfcGeom::Iterator* construct_iterator_with_include_exclude_id(IfcGeom::IteratorSettings settings, IfcParse::IfcFile* file, std::vector<int> elems, bool include, int num_threads) {
+		std::set<int> elems_set(elems.begin(), elems.end());
+		IfcGeom::instance_id_filter af(include, false, elems_set);
+		return new IfcGeom::Iterator(settings, file, {af}, num_threads);
+	}
+%}
+
+%extend IfcGeom::Representation::Triangulation {
+	%pythoncode %{
+        # Hide the getters with read-only property implementations
+        id = property(id)
+        faces = property(faces)
+        edges = property(edges)
+        material_ids = property(material_ids)
+        materials = property(materials)
+	%}
+};
+
+// Specialized accessors follow later, for otherwise property definitions
+// would appear before templated getter functions are defined.
+%extend IfcGeom::Representation::Triangulation {
+	%pythoncode %{
+        # Hide the getters with read-only property implementations
+        verts = property(verts)
+        normals = property(normals)
+	%}
+};
+
+%extend IfcGeom::Representation::Serialization {
+	%pythoncode %{
+        # Hide the getters with read-only property implementations
+        id = property(id)
+        brep_data = property(brep_data)
+        surface_styles = property(surface_styles)
+        surface_style_ids = property(surface_style_ids)
+	%}
+};
+
+%extend IfcGeom::Element {
+
+	const IfcUtil::IfcBaseClass* product_() const {
+		return $self->product();
+	}
+
+	%pythoncode %{
+        # Hide the getters with read-only property implementations
+        id = property(id)
+        parent_id = property(parent_id)
+        name = property(name)
+        type = property(type)
+        guid = property(guid)
+        context = property(context)
+        unique_id = property(unique_id)
+        transformation = property(transformation)
+        product = property(product_)
+	%}
+
+};
+
+%extend IfcGeom::TriangulationElement {
+	%pythoncode %{
+        # Hide the getters with read-only property implementations
+        geometry = property(geometry)
+	%}
+};
+
+%extend IfcGeom::SerializedElement {
+	%pythoncode %{
+        # Hide the getters with read-only property implementations
+        geometry = property(geometry)
+	%}
+};
+
+%extend IfcGeom::BRepElement {
+    double calc_volume_() const {
+        double v;
+        if ($self->geometry().calculate_volume(v)) {
+            return v;
+        } else {
+            return std::numeric_limits<double>::quiet_NaN();
+        }
+    }
+
+    double calc_surface_area_() const {
+        double v;
+        if ($self->geometry().calculate_surface_area(v)) {
+            return v;
+        } else {
+            return std::numeric_limits<double>::quiet_NaN();
+        }
+    }
+
+    %pythoncode %{
+        # Hide the getters with read-only property implementations
+        geometry = property(geometry)
+        volume = property(calc_volume_)
+        surface_area = property(calc_surface_area_)
+    %}    
+};
+
+/*
+%extend IfcGeom::Material {
+	%pythoncode %{
+        # Hide the getters with read-only property implementations
+        has_diffuse = property(hasDiffuse)
+        has_specular = property(hasSpecular)
+        has_transparency = property(hasTransparency)
+        has_specularity = property(hasSpecularity)
+        diffuse = property(diffuse)
+        specular = property(specular)
+        transparency = property(transparency)
+        specularity = property(specularity)
+        name = property(name)
+	%}
+};
+*/
+
+%extend IfcGeom::Transformation {
+	%pythoncode %{
+        # Hide the getters with read-only property implementations
+        matrix = property(data)
+	%}
+};
+
+%extend IfcGeom::Matrix {
+	%pythoncode %{
+        # Hide the getters with read-only property implementations
+        data = property(data)
+	%}
+};
+
+%{
+	template <typename T>
+	std::string to_locale_invariant_string(const T& t) {
+		std::ostringstream oss;
+		oss.imbue(std::locale::classic());
+		oss << t;
+		return oss.str();
+	}
+
+	template <typename Schema>
+	static boost::variant<IfcGeom::Element*, IfcGeom::Representation::Representation*> helper_fn_create_shape(IfcGeom::IteratorSettings& settings, IfcUtil::IfcBaseClass* instance, IfcUtil::IfcBaseClass* representation = 0) {
+		IfcParse::IfcFile* file = instance->data().file;
+			
+		ifcopenshell::geometry::Converter kernel("opencascade", file, settings);
+			
+		if (instance->declaration().is(Schema::IfcProduct::Class())) {
+			if (representation) {
+				if (!representation->declaration().is(Schema::IfcRepresentation::Class())) {
+					throw IfcParse::IfcException("Supplied representation not of type IfcRepresentation");
+				}
+			}
+		
+			typename Schema::IfcProduct* product = (typename Schema::IfcProduct*) instance;
+
+			if (!representation && !product->Representation()) {
+				throw IfcParse::IfcException("Representation is NULL");
+			}
+			
+			typename Schema::IfcProductRepresentation* prodrep = product->Representation();
+			typename Schema::IfcRepresentation::list::ptr reps = prodrep->Representations();
+			typename Schema::IfcRepresentation* ifc_representation = (typename Schema::IfcRepresentation*) representation;
+			
+			if (!ifc_representation) {
+				// First, try to find a representation based on the settings
+				for (typename Schema::IfcRepresentation::list::it it = reps->begin(); it != reps->end(); ++it) {
+					typename Schema::IfcRepresentation* rep = *it;
+					if (!rep->RepresentationIdentifier()) {
+						continue;
+					}
+					if (!settings.get(IfcGeom::IteratorSettings::EXCLUDE_SOLIDS_AND_SURFACES)) {
+						if (*rep->RepresentationIdentifier() == "Body") {
+							ifc_representation = rep;
+							break;
+						}
+					}
+					if (settings.get(IfcGeom::IteratorSettings::INCLUDE_CURVES)) {
+						if (*rep->RepresentationIdentifier() == "Plan" || *rep->RepresentationIdentifier() == "Axis") {
+							ifc_representation = rep;
+							break;
+						}
+					}
+				}
+			}
+
+			// Otherwise, find a representation within the 'Model' or 'Plan' context
+			if (!ifc_representation) {
+				for (typename Schema::IfcRepresentation::list::it it = reps->begin(); it != reps->end(); ++it) {
+					typename Schema::IfcRepresentation* rep = *it;
+					typename Schema::IfcRepresentationContext* context = rep->ContextOfItems();
+					
+					// TODO: Remove redundancy with IfcGeomIterator.h
+					if (context->ContextType()) {
+						std::set<std::string> context_types;
+						if (!settings.get(IfcGeom::IteratorSettings::EXCLUDE_SOLIDS_AND_SURFACES)) {
+							context_types.insert("model");
+							context_types.insert("design");
+							context_types.insert("model view");
+							context_types.insert("detail view");
+						}
+						if (settings.get(IfcGeom::IteratorSettings::INCLUDE_CURVES)) {
+							context_types.insert("plan");
+						}			
+
+						std::string context_type_lc = *context->ContextType();
+						for (std::string::iterator c = context_type_lc.begin(); c != context_type_lc.end(); ++c) {
+							*c = tolower(*c);
+						}
+						if (context_types.find(context_type_lc) != context_types.end()) {
+							ifc_representation = rep;
+						}
+					}
+				}
+			}
+
+			if (!ifc_representation) {
+				if (reps->size()) {
+					// Return a random representation
+					ifc_representation = *reps->begin();
+				} else {
+					throw IfcParse::IfcException("No suitable IfcRepresentation found");
+				}
+			}
+
+			IfcGeom::BRepElement* brep = kernel.create_brep_for_representation_and_product(ifc_representation, product);
+			if (!brep) {
+				throw IfcParse::IfcException("Failed to process shape");
+			}
+			if (settings.get(IfcGeom::IteratorSettings::USE_BREP_DATA)) {
+				IfcGeom::SerializedElement* serialization = new IfcGeom::SerializedElement(*brep);
+				delete brep;
+				return serialization;
+			} else if (!settings.get(IfcGeom::IteratorSettings::DISABLE_TRIANGULATION)) {
+				IfcGeom::TriangulationElement* triangulation = new IfcGeom::TriangulationElement(*brep);
+				delete brep;
+				return triangulation;
+			} else {
+				throw IfcParse::IfcException("No element to return based on provided settings");
+			}
+		} else {
+			if (!representation) {
+				if (instance->declaration().is(Schema::IfcRepresentationItem::Class()) || 
+					instance->declaration().is(Schema::IfcRepresentation::Class()) ||
+					// https://github.com/IfcOpenShell/IfcOpenShell/issues/1649
+					instance->declaration().is(Schema::IfcProfileDef::Class())
+				) {
+					IfcGeom::ConversionResults shapes = kernel.convert(instance);
+
+					IfcGeom::ElementSettings element_settings(settings, kernel.mapping()->get_length_unit(), instance->declaration().name());
+					IfcGeom::Representation::BRep brep(element_settings, to_locale_invariant_string(instance->data().id()), shapes);
+					try {
+						if (settings.get(IfcGeom::IteratorSettings::USE_BREP_DATA)) {
+							return new IfcGeom::Representation::Serialization(brep);
+						} else if (!settings.get(IfcGeom::IteratorSettings::DISABLE_TRIANGULATION)) {
+							return new IfcGeom::Representation::Triangulation(brep);
+						}
+					} catch (...) {
+						throw IfcParse::IfcException("Error during shape serialization");
+					}
+				}
+			} else {
+				throw IfcParse::IfcException("Invalid additional representation specified");
+			}
+		}
+		return boost::variant<IfcGeom::Element*, IfcGeom::Representation::Representation*>();
+	}
+%}
+
+%inline %{
+	static boost::variant<IfcGeom::Element*, IfcGeom::Representation::Representation*> create_shape(IfcGeom::IteratorSettings& settings, IfcUtil::IfcBaseClass* instance, IfcUtil::IfcBaseClass* representation = 0) {
+		const std::string& schema_name = instance->declaration().schema()->name();
+
+		#ifdef HAS_SCHEMA_2x3
+		if (schema_name == "IFC2X3") {
+			return helper_fn_create_shape<Ifc2x3>(settings, instance, representation);
+		}
+		#endif
+		#ifdef HAS_SCHEMA_4
+		if (schema_name == "IFC4") {
+			return helper_fn_create_shape<Ifc4>(settings, instance, representation);
+		}
+		#endif
+		#ifdef HAS_SCHEMA_4x1
+		if (schema_name == "IFC4X1") {
+			return helper_fn_create_shape<Ifc4x1>(settings, instance, representation);
+		}
+		#endif
+		#ifdef HAS_SCHEMA_4x2
+		if (schema_name == "IFC4X2") {
+			return helper_fn_create_shape<Ifc4x2>(settings, instance, representation);
+		}
+		#endif
+		#ifdef HAS_SCHEMA_4x3_rc1
+		if (schema_name == "IFC4X3_RC1") {
+			return helper_fn_create_shape<Ifc4x3_rc1>(settings, instance, representation);
+		}
+		#endif
+		#ifdef HAS_SCHEMA_4x3_rc2
+		if (schema_name == "IFC4X3_RC2") {
+			return helper_fn_create_shape<Ifc4x3_rc2>(settings, instance, representation);
+		}
+		#endif
+		#ifdef HAS_SCHEMA_4x3_rc3
+		if (schema_name == "IFC4X3_RC3") {
+			return helper_fn_create_shape<Ifc4x3_rc3>(settings, instance, representation);
+		}
+		#endif
+		#ifdef HAS_SCHEMA_4x3_rc4
+		if (schema_name == "IFC4X3_RC4") {
+			return helper_fn_create_shape<Ifc4x3_rc4>(settings, instance, representation);
+		}
+		#endif
+		#ifdef HAS_SCHEMA_4x3
+		if (schema_name == "IFC4X3") {
+			return helper_fn_create_shape<Ifc4x3>(settings, instance, representation);
+		}
+		#endif
+		#ifdef HAS_SCHEMA_4x3_tc1
+		if (schema_name == "IFC4X3_TC1") {
+			return helper_fn_create_shape<Ifc4x3_tc1>(settings, instance, representation);
+		}
+		#endif
+        #ifdef HAS_SCHEMA_4x3_add1
+		if (schema_name == "IFC4X3_ADD1") {
+			return helper_fn_create_shape<Ifc4x3_add1>(settings, instance, representation);
+		}
+		#endif
+		
+		throw IfcParse::IfcException("No geometry support for " + schema_name);
+	}
+%}
+
+#ifdef IFOPSH_WITH_OPENCASCADE
+
+%inline %{
+	IfcUtil::IfcBaseClass* serialise(const std::string& schema_name, const std::string& shape_str, bool advanced=true) {
+		std::stringstream stream(shape_str);
+		BRepTools_ShapeSet shapes;
+		shapes.Read(stream);
+		const TopoDS_Shape& shp = shapes.Shape(shapes.NbShapes());
+
+		return IfcGeom::serialise(schema_name, shp, advanced);
+	}
+
+	IfcUtil::IfcBaseClass* tesselate(const std::string& schema_name, const std::string& shape_str, double d) {
+		std::stringstream stream(shape_str);
+		BRepTools_ShapeSet shapes;
+		shapes.Read(stream);
+		const TopoDS_Shape& shp = shapes.Shape(shapes.NbShapes());
+
+		return IfcGeom::tesselate(schema_name, shp, d);
+	}
+%}
+
+#endif
+
+#ifdef IFOPSH_WITH_CGAL
+
+%ignore svgfill::svg_to_line_segments;
+%ignore svgfill::line_segments_to_polygons;
+
+%template(svg_line_segments) std::vector<std::array<svgfill::point_2, 2>>;
+%template(svg_groups_of_line_segments) std::vector<std::vector<std::array<svgfill::point_2, 2>>>;
+%template(svg_point) std::array<double, 2>;
+%template(line_segment) std::array<svgfill::point_2, 2>;
+%template(svg_polygons) std::vector<svgfill::polygon_2>;
+%template(svg_groups_of_polygons) std::vector<std::vector<svgfill::polygon_2>>;
+%template(svg_loop) std::vector<std::array<double, 2>>;
+%template(svg_loops) std::vector<std::vector<std::array<double, 2>>>;
+
+%naturalvar svgfill::polygon_2::boundary;
+%naturalvar svgfill::polygon_2::inner_boundaries;
+%naturalvar svgfill::polygon_2::point_inside;
+
+%include "../svgfill/src/svgfill.h"
+
+%inline %{
+	std::vector<std::vector<svgfill::line_segment_2>> svg_to_line_segments(const std::string& data, const boost::optional<std::string>& class_name) {
+		std::vector<std::vector<svgfill::line_segment_2>> r;
+		if (svgfill::svg_to_line_segments(data, class_name, r)) {
+			return r;
+		} else {
+			throw std::runtime_error("Failed to read SVG");
+		}
+	}
+
+	std::vector<std::vector<svgfill::polygon_2>> line_segments_to_polygons(svgfill::solver s, double eps, const std::vector<std::vector<svgfill::line_segment_2>>& segments) {
+		std::vector<std::vector<svgfill::polygon_2>> r;
+		if (svgfill::line_segments_to_polygons(s, eps, segments, r)) {
+			return r;
+		} else {
+			throw std::runtime_error("Failed to read SVG");
+		}
+	}
+%}
+
+#endif