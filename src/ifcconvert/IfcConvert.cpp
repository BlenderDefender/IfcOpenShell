﻿/********************************************************************************
 *                                                                              *
 * This file is part of IfcOpenShell.                                           *
 *                                                                              *
 * IfcOpenShell is free software: you can redistribute it and/or modify         *
 * it under the terms of the Lesser GNU General Public License as published by  *
 * the Free Software Foundation, either version 3.0 of the License, or          *
 * (at your option) any later version.                                          *
 *                                                                              *
 * IfcOpenShell is distributed in the hope that it will be useful,              *
 * but WITHOUT ANY WARRANTY; without even the implied warranty of               *
 * MERCHANTABILITY or FITNESS FOR A PARTICULAR PURPOSE. See the                 *
 * Lesser GNU General Public License for more details.                          *
 *                                                                              *
 * You should have received a copy of the Lesser GNU General Public License     *
 * along with this program. If not, see <http://www.gnu.org/licenses/>.         *
 *                                                                              *
 ********************************************************************************/

/********************************************************************************
 *                                                                              *
 * This started as a brief example of how IfcOpenShell can be interfaced from   * 
 * within a C++ context, it has since then evolved into a fullfledged command   *
 * line application that is able to convert geometry in an IFC files into       *
 * several tesselated and topological output formats.                           *
 *                                                                              *
 ********************************************************************************/

#include "../ifcconvert/ColladaSerializer.h"
#include "../ifcconvert/IgesSerializer.h"
#include "../ifcconvert/StepSerializer.h"
#include "../ifcconvert/WavefrontObjSerializer.h"
#include "../ifcconvert/XmlSerializer.h"
#include "../ifcconvert/SvgSerializer.h"

#include "../ifcgeom/IfcGeomIterator.h"

#include <IGESControl_Controller.hxx>
#include <Standard_Version.hxx>

#include <boost/program_options.hpp>
#include <boost/algorithm/string.hpp>
#include <boost/optional/optional_io.hpp>

#include <fstream>
#include <sstream>
#include <set>
#include <time.h>

#if USE_VLD
#include <vld.h>
#endif

const std::string DEFAULT_EXTENSION = "obj";
const std::string TEMP_FILE_EXTENSION = ".tmp";

void print_version()
{
    /// @todo Why cerr used for info prints? Change to cout.
    std::cerr << "IfcOpenShell " << IfcSchema::Identifier << " IfcConvert " << IFCOPENSHELL_VERSION << std::endl;
}

void print_usage(bool suggest_help = true)
{
    std::cerr << "Usage: IfcConvert [options] <input.ifc> [<output>]" << "\n"
        << "\n"
        << "Converts the geometry in an IFC file into one of the following formats:" << "\n"
        << "  .obj   WaveFront OBJ  (a .mtl file is also created)" << "\n"
#ifdef WITH_OPENCOLLADA
        << "  .dae   Collada        Digital Assets Exchange" << "\n"
#endif
        << "  .stp   STEP           Standard for the Exchange of Product Data" << "\n"
        << "  .igs   IGES           Initial Graphics Exchange Specification" << "\n"
        << "  .xml   XML            Property definitions and decomposition tree" << "\n"
        << "  .svg   SVG            Scalable Vector Graphics (2D floor plan)" << "\n"
        << "\n"
        << "If no output filename given, <input>." + DEFAULT_EXTENSION + " will be used as the output file.\n";
    if (suggest_help) {
        std::cerr << "\nRun 'IfcConvert --help' for more information.";
    }
    std::cerr << std::endl;
}

void print_options(const boost::program_options::options_description& options)
{
    std::cerr << "\n" << options;
    std::cerr << std::endl;
}

std::string change_extension(const std::string& fn, const std::string& ext) {
	std::string::size_type dot = fn.find_last_of('.');
	if (dot != std::string::npos) {
		return fn.substr(0,dot+1) + ext;
	} else {
		return fn + "." + ext;
	}
}

bool file_exists(const std::string& filename)
{
    /// @todo Windows Unicode support
    std::ifstream file(filename.c_str());
    return file.good();
}

bool rename_file(const std::string& old_filename, const std::string& new_filename)
{
    // Whether or not rename() replaces an existing file is implementation-specific,
    // so remove() possible existing file always.
    /// @todo Windows Unicode support
    std::remove(new_filename.c_str());
    return std::rename(old_filename.c_str(), new_filename.c_str()) == 0;
}

static std::stringstream log_stream;
void write_log();

int main(int argc, char** argv) {
    boost::program_options::options_description generic_options("Command line options");
	generic_options.add_options()
		("help,h", "display usage information")
		("version", "display version information")
        ("verbose,v", "more verbose output")
        ("yes,y", "answer 'yes' automatically to possible confirmation queries (e.g overwriting an existing output file)");

	boost::program_options::options_description fileio_options;
	fileio_options.add_options()
		("input-file", boost::program_options::value<std::string>(), "input IFC file")
		("output-file", boost::program_options::value<std::string>(), "output geometry file");

    std::vector<std::string> entity_vector, names;
    double deflection_tolerance;
    boost::program_options::options_description geom_options("Geometry options");
	geom_options.add_options()
		("plan",
			"Specifies whether to include curves in the output result. Typically "
			"these are representations of type Plan or Axis. Excluded by default.")
		("model",
			"Specifies whether to include surfaces and solids in the output result. "
			"Typically these are representations of type Body or Facetation. "
			"Included by default.")
		("weld-vertices",
			"Specifies whether vertices are welded, meaning that the coordinates "
			"vector will only contain unique xyz-triplets. This results in a "
			"manifold mesh which is useful for modelling applications, but might "
			"result in unwanted shading artefacts in rendering applications.")
		("use-world-coords", 
			"Specifies whether to apply the local placements of building elements "
			"directly to the coordinates of the representation mesh rather than "
			"to represent the local placement in the 4x3 matrix, which will in that "
			"case be the identity matrix.")
		("convert-back-units",
			"Specifies whether to convert back geometrical output back to the "
			"unit of measure in which it is defined in the IFC file. Default is "
			"to use meters.")
		("sew-shells", 
			"Specifies whether to sew the faces of IfcConnectedFaceSets together. "
			"This is a potentially time consuming operation, but guarantees a "
			"consistent orientation of surface normals, even if the faces are not "
			"properly oriented in the IFC file.")
#if OCC_VERSION_HEX < 0x60900
		// In Open CASCADE version prior to 6.9.0 boolean operations with multiple
		// arguments where not introduced yet and a work-around was implemented to
		// subtract multiple openings as a single compound. This hack is obsolete
		// for newer versions of Open CASCADE.
		("merge-boolean-operands", 
			"Specifies whether to merge all IfcOpeningElement operands into a single "
			"operand before applying the subtraction operation. This may "
			"introduce a performance improvement at the risk of failing, in "
			"which case the subtraction is applied one-by-one.")
#endif
		("disable-opening-subtractions", 
			"Specifies whether to disable the boolean subtraction of "
			"IfcOpeningElement Representations from their RelatingElements.")
<<<<<<< HEAD
		("enable-layerset-slicing", 
			"Specifies whether to enable the slicing of products according "
			"to their associated IfcMaterialLayerSet.")
		("bounds", boost::program_options::value<std::string>(&bounds),
			"Specifies the bounding rectangle, for example 512x512, to which the " 
			"output will be scaled. Only used when converting to SVG.")
=======
>>>>>>> 2f129556
		("include", 
            "Specifies that the entities listed after --entities or --names are to be included")
		("exclude", 
            "Specifies that the entities listed after --entities or --names are to be excluded")
		("entities", boost::program_options::value< std::vector<std::string> >(&entity_vector)->multitoken(),
			"A list of entities that should be included in or excluded from the "
			"geometrical output, depending on whether --exclude or --include is specified. "
            "Defaults to IfcOpeningElement and IfcSpace to be excluded. SVG output defaults "
            "to IfcSpace to be included."
            "The names are handled case-insensitively. Cannot be placed right before input file argument.")
        ("names", boost::program_options::value< std::vector<std::string> >(&names)->multitoken(),
            "A list of names or wildcard patterns that should be included in or excluded from the "
            "geometrical output, depending on whether --exclude or --include is specified. "
            "The names are handled case-sensitively. Cannot be placed right before input file argument.")
        ("no-normals",
            "Disables computation of normals. Saves time and file size and is useful "
            "in instances where you're going to recompute normals for the exported "
            "model in other modelling application in any case.")
        ("deflection-tolerance", boost::program_options::value<double>(&deflection_tolerance),
            "Sets the deflection tolerance of the mesher, 1e-3 by default if not specified.")
        ("generate-uvs",
            "Generates UVs (texture coordinates) by using simple box projection. Requires normals. "
            "Not guaranteed to work properly if used with --weld-vertices.");

    std::string bounds;
    boost::program_options::options_description serializer_options("Serialization options");
    serializer_options.add_options()
        ("bounds", boost::program_options::value<std::string>(&bounds),
            "Specifies the bounding rectangle, for example 512x512, to which the "
            "output will be scaled. Only used when converting to SVG.")
        ("use-element-names",
            "Use entity names instead of unique IDs for naming elements upon serialization. "
            "Applicable for OBJ, DAE, and SVG output.")
        ("use-element-guids",
            "Use entity GUIDs instead of unique IDs for naming elements upon serialization. "
            "Applicable for OBJ, DAE, and SVG output.")
        ("use-material-names",
            "Use material names instead of unique IDs for naming materials upon serialization. "
            "Applicable for OBJ and DAE output.")
        ("center-model",
            "Centers the elements upon serialization by applying the center point of "
            "all placements as an offset. Applicable for OBJ and DAE output.");

	boost::program_options::options_description cmdline_options;
	cmdline_options.add(generic_options).add(fileio_options).add(geom_options).add(serializer_options);

	boost::program_options::positional_options_description positional_options;
	positional_options.add("input-file", 1);
	positional_options.add("output-file", 1);

	boost::program_options::variables_map vmap;
	try {
		boost::program_options::store(boost::program_options::command_line_parser(argc, argv).
				  options(cmdline_options).positional(positional_options).run(), vmap);
	} catch (const boost::program_options::unknown_option& e) {
		std::cerr << "[Error] Unknown option '" << e.get_option_name() << "'" << std::endl << std::endl;
        print_usage();
        return 1;
	} catch (...) {
		// Catch other errors such as invalid command line syntax
        print_usage();
        return 1;
	}
	boost::program_options::notify(vmap);

    print_version();

    if (vmap.count("version")) {
        return 0;
    } else if (vmap.count("help")) {
        print_usage(false);
        print_options(generic_options.add(geom_options).add(serializer_options));
        return 0;
    } else if (!vmap.count("input-file")) {
        std::cerr << "[Error] Input file not specified" << std::endl;
        print_usage();
        return 1;
	} else if (vmap.count("include") && vmap.count("exclude")) {
        std::cerr << "[Error] --include and --exclude can not be specified together" << std::endl;
        print_options(geom_options);
		return 1;
	}

	const bool verbose = vmap.count("verbose") != 0;
	const bool weld_vertices = vmap.count("weld-vertices") != 0;
	const bool use_world_coords = vmap.count("use-world-coords") != 0;
	const bool convert_back_units = vmap.count("convert-back-units") != 0;
	const bool sew_shells = vmap.count("sew-shells") != 0;
#if OCC_VERSION_HEX < 0x60900
	const bool merge_boolean_operands = vmap.count("merge-boolean-operands") != 0;
#endif
	const bool disable_opening_subtractions = vmap.count("disable-opening-subtractions") != 0;
	bool include_entities = vmap.count("include") != 0;
	const bool include_plan = vmap.count("plan") != 0;
	const bool include_model = vmap.count("model") != 0 || (!include_plan);
<<<<<<< HEAD
	const bool enable_layerset_slicing = vmap.count("enable-layerset-slicing") != 0;

=======
    const bool use_element_names = vmap.count("use-element-names") != 0;
    const bool use_element_guids = vmap.count("use-element-guids") != 0 ;
    const bool use_material_names = vmap.count("use-material-names") != 0;
    const bool no_normals = vmap.count("no-normals") != 0 ;
    bool center_model = vmap.count("center-model") != 0 ;
    const bool generate_uvs = vmap.count("generate-uvs") != 0 ;
    const bool deflection_tolerance_specified = vmap.count("deflection-tolerance") != 0 ;
>>>>>>> 2f129556
	boost::optional<int> bounding_width, bounding_height;
	if (vmap.count("bounds") == 1) {
		int w, h;
		if (sscanf(bounds.c_str(), "%ux%u", &w, &h) == 2) {
			bounding_width = w;
			bounding_height = h;
		} else {
			std::cerr << "[Error] Invalid use of --bounds" << std::endl;
            print_options(serializer_options);
			return 1;
		}
	}

	// Gets the set ifc types to be ignored from the command line. 
	std::set<std::string> entities(entity_vector.begin(), entity_vector.end());

	const std::string input_filename = vmap["input-file"].as<std::string>();
    if (!file_exists(input_filename)) {
        std::cerr << "[Error] Input file '" << input_filename << "' does not exist" << std::endl;
        return 1;
    }

	// If no output filename is specified a Wavefront OBJ file will be output
	// to maintain backwards compatibility with the obsolete IfcObj executable.
	const std::string output_filename = vmap.count("output-file") == 1 
		? vmap["output-file"].as<std::string>()
		: change_extension(input_filename, DEFAULT_EXTENSION);
	
	if (output_filename.size() < 5) {
        std::cerr << "[Error] Invalid or unsupported output file '" << output_filename << "' given" << std::endl;
        print_usage();
		return 1;
	}

    if (file_exists(output_filename) && !vmap.count("yes")) {
        std::string answer;
        std::cout << "A file '" << output_filename << "' already exists. Overwrite the existing file?" << std::endl;
        std::cin >> answer;
        if (!boost::iequals(answer, "yes") && !boost::iequals(answer, "y")) {
            return 0;
        }
    }

    std::string output_temp_filename = output_filename + TEMP_FILE_EXTENSION;

	std::string output_extension = output_filename.substr(output_filename.size()-4);
	boost::to_lower(output_extension);

	// If no entity or names filters are specified these are the defaults to skip from output
	if (entities.empty() && names.empty()) {
        entities.insert("IfcSpace");
		if (output_extension == ".svg") {
			include_entities = true;
		} else {
            entities.insert("IfcOpeningElement");
		}
	}

	Logger::SetOutput(&std::cout, &log_stream);
	Logger::Verbosity(verbose ? Logger::LOG_NOTICE : Logger::LOG_ERROR);

	if (output_extension == ".xml") {
		int exit_code = 1;
		try {
			XmlSerializer s(output_temp_filename);
			IfcParse::IfcFile f;
			if (!f.Init(input_filename)) {
				Logger::Message(Logger::LOG_ERROR, "Unable to parse input file '" + input_filename + "'");
			} else {
				s.setFile(&f);
				s.finalize();
                rename_file(output_temp_filename, output_filename);
				exit_code = 0;
			}
		} catch (...) {}
		write_log();
		return exit_code;
	}

	IfcGeom::IteratorSettings settings;
	/// @todo Make APPLY_DEFAULT_MATERIALS configurable? Quickly tested setting this to false and using obj exporter caused the program to crash and burn.
	settings.set(IfcGeom::IteratorSettings::APPLY_DEFAULT_MATERIALS,      true);
	settings.set(IfcGeom::IteratorSettings::USE_WORLD_COORDS,             use_world_coords);
	settings.set(IfcGeom::IteratorSettings::WELD_VERTICES,                weld_vertices);
	settings.set(IfcGeom::IteratorSettings::SEW_SHELLS,                   sew_shells);
	settings.set(IfcGeom::IteratorSettings::CONVERT_BACK_UNITS,           convert_back_units);
#if OCC_VERSION_HEX < 0x60900
	settings.set(IfcGeom::IteratorSettings::FASTER_BOOLEANS,              merge_boolean_operands);
#endif
	settings.set(IfcGeom::IteratorSettings::DISABLE_OPENING_SUBTRACTIONS, disable_opening_subtractions);
	settings.set(IfcGeom::IteratorSettings::INCLUDE_CURVES,               include_plan);
	settings.set(IfcGeom::IteratorSettings::EXCLUDE_SOLIDS_AND_SURFACES,  !include_model);
<<<<<<< HEAD
	settings.set(IfcGeom::IteratorSettings::APPLY_LAYERSETS,              enable_layerset_slicing);
=======
    settings.set(IfcGeom::IteratorSettings::USE_ELEMENT_NAMES, use_element_names);
    settings.set(IfcGeom::IteratorSettings::USE_ELEMENT_GUIDS, use_element_guids);
    settings.set(IfcGeom::IteratorSettings::USE_MATERIAL_NAMES, use_material_names);
    settings.set(IfcGeom::IteratorSettings::NO_NORMALS, no_normals);
    settings.set(IfcGeom::IteratorSettings::CENTER_MODEL, center_model);
    settings.set(IfcGeom::IteratorSettings::GENERATE_UVS, generate_uvs);
    if (deflection_tolerance_specified) {
        settings.set_deflection_tolerance(deflection_tolerance);
    }
>>>>>>> 2f129556

	GeometrySerializer* serializer;
	if (output_extension == ".obj") {
        // Do not use temp file for MTL as it's such a small file.
        const std::string mtl_filename = change_extension(output_filename, "mtl");
		if (!use_world_coords) {
			Logger::Message(Logger::LOG_NOTICE, "Using world coords when writing WaveFront OBJ files");
			settings.set(IfcGeom::IteratorSettings::USE_WORLD_COORDS, true);
		}
		serializer = new WaveFrontOBJSerializer(output_temp_filename, mtl_filename, settings);
#ifdef WITH_OPENCOLLADA
	} else if (output_extension == ".dae") {
		serializer = new ColladaSerializer(output_temp_filename, settings);
#endif
	} else if (output_extension == ".stp") {
		serializer = new StepSerializer(output_temp_filename, settings);
	} else if (output_extension == ".igs") {
		IGESControl_Controller::Init(); // work around Open Cascade bug
		serializer = new IgesSerializer(output_temp_filename, settings);
	} else if (output_extension == ".svg") {
		settings.set(IfcGeom::IteratorSettings::DISABLE_TRIANGULATION, true);
		serializer = new SvgSerializer(output_temp_filename, settings);
		if (bounding_width && bounding_height) {
            static_cast<SvgSerializer*>(serializer)->setBoundingRectangle(*bounding_width, *bounding_height);
		}
	} else {
		Logger::Message(Logger::LOG_ERROR, "Unknown output filename extension '" + output_extension + "'");
		write_log();
		print_usage();
		return 1;
	}

    const bool is_tesselated = serializer->isTesselated(); // isTesselated() doesn't change at run-time
	if (!is_tesselated) {
		if (weld_vertices) {
            Logger::Message(Logger::LOG_NOTICE, "Weld vertices setting ignored when writing non-tesselated output");
		}
        if (generate_uvs) {
            Logger::Message(Logger::LOG_NOTICE, "Generate UVs setting ignored when writing non-tesselated output");
        }
        if (center_model) {
            Logger::Message(Logger::LOG_NOTICE, "Center model setting ignored when writing non-tesselated output");
        }

        settings.set(IfcGeom::IteratorSettings::DISABLE_TRIANGULATION, true);
	}

    IfcGeom::Iterator<real_t> context_iterator(settings, input_filename);

	try {
		if (include_entities) {
			context_iterator.includeEntities(entities);
            context_iterator.include_entity_names(names);
		} else {
			context_iterator.excludeEntities(entities);
            context_iterator.exclude_entity_names(names);
		}
	} catch (const IfcParse::IfcException& e) {
		std::cout << "[Error] " << e.what() << std::endl;
		return 1;
	}

	if (!serializer->ready()) {
        Logger::Message(Logger::LOG_ERROR, "Unable to open output '" + output_filename + "' file for writing");
		write_log();
		return 1;
	}

	time_t start,end;
	time(&start);
	
	if (!context_iterator.initialize()) {
        Logger::Message(Logger::LOG_ERROR, "Unable to parse input file '" + input_filename + "' or no geometrical entities found");
		write_log();
		return 1;
	}

    serializer->setFile(context_iterator.getFile());

	if (convert_back_units) {
		serializer->setUnitNameAndMagnitude(context_iterator.getUnitName(), static_cast<float>(context_iterator.getUnitMagnitude()));
	} else {
		serializer->setUnitNameAndMagnitude("METER", 1.0f);
	}

	serializer->writeHeader();

	int old_progress = -1;

	if (center_model) {
		double* offset = serializer->settings().offset;
		gp_XYZ center = (context_iterator.bounds_min() + context_iterator.bounds_max()) * 0.5;
		offset[0] = -center.X();
		offset[1] = -center.Y();
		offset[2] = -center.Z();
		std::stringstream msg;
		msg << "Using model offset (" << offset[0] << "," << offset[1] << "," << offset[2] << ")";
		Logger::Message(Logger::LOG_NOTICE, msg.str());
	}

	Logger::Status("Creating geometry...");

	// The functions IfcGeom::Iterator::get() and IfcGeom::Iterator::next() 
	// wrap an iterator of all geometrical products in the Ifc file. 
	// IfcGeom::Iterator::get() returns an IfcGeom::TriangulationElement or 
	// -BRepElement pointer, based on current settings. (see IfcGeomIterator.h 
	// for definition) IfcGeom::Iterator::next() is used to poll whether more 
	// geometrical entities are available. None of these functions throw 
	// exceptions, neither for parsing errors or geometrical errors. Upon 
	// calling next() the entity to be returned has already been processed, a 
	// true return value guarantees that a successfully processed product is 
	// available. 
	size_t num_created = 0;
	
	do {
        IfcGeom::Element<real_t> *geom_object = context_iterator.get();
		if (is_tesselated) {
			serializer->write(static_cast<const IfcGeom::TriangulationElement<real_t>*>(geom_object));
		} else {
			serializer->write(static_cast<const IfcGeom::BRepElement<real_t>*>(geom_object));
		}
        const int progress = context_iterator.progress() / 2;
        if (old_progress != progress) Logger::ProgressBar(progress);
        old_progress = progress;
    } while (++num_created, context_iterator.next());

    Logger::Status("\rDone creating geometry (" + boost::lexical_cast<std::string>(num_created) +
        " objects)                                ");

    serializer->finalize();
	delete serializer;

    // Renaming might fail (e.g. maybe the existing file was open in a viewer application)
    // Do not remove the temp file as user can salvage the conversion result from it.
    bool successful = rename_file(output_temp_filename, output_filename);
    if (!successful) {
        Logger::Message(Logger::LOG_ERROR, "Unable to write output file '" + output_filename + "");
    }

	write_log();

	time(&end);

    int seconds = (int)difftime(end, start);
	std::stringstream msg;
	int minutes = seconds / 60;
	seconds = seconds % 60;
	msg << "\nConversion took";
	if (minutes > 0) {
		msg << " " << minutes << " minute";
		if (minutes > 1) {
			msg << "s";
		}
	}
	msg << " " << seconds << " second";
	if (seconds > 1) {
		msg << "s";
	}
	Logger::Status(msg.str());

    return successful ? 0 : 1;
}

void write_log() {
	std::string log = log_stream.str();
	if (!log.empty()) {
		std::cerr << "\n" << "Log:\n" << log << std::endl;
	}
}<|MERGE_RESOLUTION|>--- conflicted
+++ resolved
@@ -172,15 +172,9 @@
 		("disable-opening-subtractions", 
 			"Specifies whether to disable the boolean subtraction of "
 			"IfcOpeningElement Representations from their RelatingElements.")
-<<<<<<< HEAD
 		("enable-layerset-slicing", 
 			"Specifies whether to enable the slicing of products according "
 			"to their associated IfcMaterialLayerSet.")
-		("bounds", boost::program_options::value<std::string>(&bounds),
-			"Specifies the bounding rectangle, for example 512x512, to which the " 
-			"output will be scaled. Only used when converting to SVG.")
-=======
->>>>>>> 2f129556
 		("include", 
             "Specifies that the entities listed after --entities or --names are to be included")
 		("exclude", 
@@ -276,10 +270,7 @@
 	bool include_entities = vmap.count("include") != 0;
 	const bool include_plan = vmap.count("plan") != 0;
 	const bool include_model = vmap.count("model") != 0 || (!include_plan);
-<<<<<<< HEAD
 	const bool enable_layerset_slicing = vmap.count("enable-layerset-slicing") != 0;
-
-=======
     const bool use_element_names = vmap.count("use-element-names") != 0;
     const bool use_element_guids = vmap.count("use-element-guids") != 0 ;
     const bool use_material_names = vmap.count("use-material-names") != 0;
@@ -287,7 +278,7 @@
     bool center_model = vmap.count("center-model") != 0 ;
     const bool generate_uvs = vmap.count("generate-uvs") != 0 ;
     const bool deflection_tolerance_specified = vmap.count("deflection-tolerance") != 0 ;
->>>>>>> 2f129556
+
 	boost::optional<int> bounding_width, bounding_height;
 	if (vmap.count("bounds") == 1) {
 		int w, h;
@@ -380,9 +371,7 @@
 	settings.set(IfcGeom::IteratorSettings::DISABLE_OPENING_SUBTRACTIONS, disable_opening_subtractions);
 	settings.set(IfcGeom::IteratorSettings::INCLUDE_CURVES,               include_plan);
 	settings.set(IfcGeom::IteratorSettings::EXCLUDE_SOLIDS_AND_SURFACES,  !include_model);
-<<<<<<< HEAD
 	settings.set(IfcGeom::IteratorSettings::APPLY_LAYERSETS,              enable_layerset_slicing);
-=======
     settings.set(IfcGeom::IteratorSettings::USE_ELEMENT_NAMES, use_element_names);
     settings.set(IfcGeom::IteratorSettings::USE_ELEMENT_GUIDS, use_element_guids);
     settings.set(IfcGeom::IteratorSettings::USE_MATERIAL_NAMES, use_material_names);
@@ -392,7 +381,6 @@
     if (deflection_tolerance_specified) {
         settings.set_deflection_tolerance(deflection_tolerance);
     }
->>>>>>> 2f129556
 
 	GeometrySerializer* serializer;
 	if (output_extension == ".obj") {
