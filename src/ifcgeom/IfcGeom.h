﻿/********************************************************************************
 *                                                                              *
 * This file is part of IfcOpenShell.                                           *
 *                                                                              *
 * IfcOpenShell is free software: you can redistribute it and/or modify         *
 * it under the terms of the Lesser GNU General Public License as published by  *
 * the Free Software Foundation, either version 3.0 of the License, or          *
 * (at your option) any later version.                                          *
 *                                                                              *
 * IfcOpenShell is distributed in the hope that it will be useful,              *
 * but WITHOUT ANY WARRANTY; without even the implied warranty of               *
 * MERCHANTABILITY or FITNESS FOR A PARTICULAR PURPOSE. See the                 *
 * Lesser GNU General Public License for more details.                          *
 *                                                                              *
 * You should have received a copy of the Lesser GNU General Public License     *
 * along with this program. If not, see <http://www.gnu.org/licenses/>.         *
 *                                                                              *
 ********************************************************************************/

#ifndef IFCGEOM_H
#define IFCGEOM_H

#include <cmath>

static const double ALMOST_ZERO = 1.e-9;

template <typename T>
inline static bool ALMOST_THE_SAME(const T& a, const T& b, double tolerance=ALMOST_ZERO) {
	return fabs(a-b) < tolerance; 
}

#include <gp_Pnt.hxx>
#include <gp_Vec.hxx>
#include <gp_Mat.hxx>
#include <gp_Mat2d.hxx>
#include <gp_GTrsf.hxx>
#include <gp_GTrsf2d.hxx>
#include <gp_Trsf.hxx>
#include <gp_Trsf2d.hxx>
#include <TopoDS.hxx>
#include <TopoDS_Wire.hxx>
#include <TopoDS_Face.hxx>
#include <Geom_Curve.hxx>
#include <gp_Pln.hxx>
#include <TColgp_SequenceOfPnt.hxx>
#include <TopTools_ListOfShape.hxx>
#include <BOPAlgo_Operation.hxx>
#include <BRep_Builder.hxx>
#include <BRepBuilderAPI_MakeEdge.hxx>

#include "../ifcparse/macros.h"
#include "../ifcparse/IfcParse.h"
#include "../ifcparse/IfcBaseClass.h"

#include "../ifcgeom/IfcGeomElement.h" 
#include "../ifcgeom/IfcGeomRepresentation.h" 
#include "../ifcgeom/IfcRepresentationShapeItem.h"
#include "../ifcgeom/IfcGeomShapeType.h"

#include "../ifcgeom_schema_agnostic/Kernel.h"

#include "ifc_geom_api.h"

// Define this in case you want to conserve memory usage at all cost. This has been
// benchmarked extensively: https://github.com/IfcOpenShell/IfcOpenShell/pull/47
// #define NO_CACHE

#ifdef NO_CACHE

#define IN_CACHE(T,E,t,e)
#define CACHE(T,E,e)

#else

#define IN_CACHE(T,E,t,e) std::map<int,t>::const_iterator it = cache.T.find(E->data().id());\
if ( it != cache.T.end() ) { e = it->second; return true; }
#define CACHE(T,E,e) cache.T[E->data().id()] = e;

#endif

#define INCLUDE_PARENT_DIR(x) STRINGIFY(../ifcparse/x.h)
#include INCLUDE_PARENT_DIR(IfcSchema)
#undef INCLUDE_PARENT_DIR
#define INCLUDE_PARENT_DIR(x) STRINGIFY(../ifcparse/x-definitions.h)
#include INCLUDE_PARENT_DIR(IfcSchema)

namespace IfcGeom {
	class IFC_GEOM_API geometry_exception : public std::exception {
	protected:
		std::string message;
	public:
		geometry_exception(const std::string& m)
			: message(m) {}
		virtual ~geometry_exception() throw () {}
		virtual const char* what() const throw() {
			return message.c_str();
		}
	};

	class IFC_GEOM_API too_many_faces_exception : public geometry_exception {
	public:
		too_many_faces_exception()
			: geometry_exception("Too many faces for operation") {}
	};

class IFC_GEOM_API MAKE_TYPE_NAME(Cache) {
public:
#include "IfcRegisterCreateCache.h"
	std::map<int, TopoDS_Shape> Shape;
};

class IFC_GEOM_API MAKE_TYPE_NAME(Kernel) : public IfcGeom::Kernel {
private:

	/*
	faceset_helper traverses the forward instance references of IfcConnectedFaceSet and then provides a mapping
	M of (IfcCartesianPoint, IfcCartesianPoint) -> TopoDS_Edge, where M(a, b) is a partner of M(b, a), ie share
	the same underlying edge but with orientation reversed. This then later speeds op the process of creating a
	manifold Shell / Solid from this set of faces. Only IfcPolyLoop instances are used. Points within the tolerance
	threshiold are merged, so consider points a, b, c, distance(a, b) < eps then M(a, b) = Null, M(a, b) = M(a, c).
	*/
	class faceset_helper {
	private:
		MAKE_TYPE_NAME(Kernel)* kernel_;
		std::set<const IfcSchema::IfcPolyLoop*> duplicates_;
		std::map<int, int> vertex_mapping_;
		std::map<std::pair<int, int>, TopoDS_Edge> edges_;
		double eps_;
		bool non_manifold_;

		template <typename Fn>
		void loop_(IfcSchema::IfcCartesianPoint::list::ptr& ps, const Fn& callback) {
			if (ps->size() < 3) {
				return;
			}

			auto a = *(ps->end() - 1);
			auto A = a->data().id();
			for (auto& b : *ps) {
				auto B = b->data().id();
				auto C = vertex_mapping_[A], D = vertex_mapping_[B];
				bool fwd = C < D;
				if (!fwd) {
					std::swap(C, D);
				}
				if (C != D) {
					callback(C, D, fwd);
					A = B;
				}
			}
		}
	public:
		faceset_helper(MAKE_TYPE_NAME(Kernel)* kernel, const IfcSchema::IfcConnectedFaceSet* l);

		~faceset_helper();

		bool non_manifold() const { return non_manifold_; }
		bool& non_manifold() { return non_manifold_; }

		bool edge(const IfcSchema::IfcCartesianPoint* a, const IfcSchema::IfcCartesianPoint* b, TopoDS_Edge& e) {
			int A = vertex_mapping_[a->data().id()];
			int B = vertex_mapping_[b->data().id()];
			if (A == B) {
				return false;
			}

			return edge(A, B, e);
		}

		bool edge(int A, int B, TopoDS_Edge& e) {
			auto it = edges_.find({A, B});
			if (it == edges_.end()) {
				return false;
			}
			e = it->second;
			return true;
		}

		bool wire(const IfcSchema::IfcPolyLoop* loop, TopoDS_Wire& wire) {
			if (duplicates_.find(loop) != duplicates_.end()) {
				return false;
			}
			BRep_Builder builder;
			builder.MakeWire(wire);
			int count = 0;
			auto ps = loop->Polygon();
			loop_(ps, [this, &builder, &wire, &count](int A, int B, bool fwd) {
				TopoDS_Edge e;
				if (edge(A, B, e)) {
					if (!fwd) {
						e.Reverse();
					}
					builder.Add(wire, e);
					count += 1;
				}
			});
			if (count >= 3) {
				wire.Closed(true);

				TopTools_ListOfShape results;
				if (kernel_->wire_intersections(wire, results)) {
					Logger::Warning("Self-intersections with " + boost::lexical_cast<std::string>(results.Extent()) + " cycles detected", loop);
					kernel_->select_largest(results, wire);
					non_manifold_ = true;
				}

				return true;
			} else {
				return false;
			}
		}

		double epsilon() const {
			return eps_;
		}
	};

	double deflection_tolerance;
	double max_faces_to_orient;
	double ifc_length_unit;
	double ifc_planeangle_unit;
	double modelling_precision;
	double dimensionality;
<<<<<<< HEAD
	
=======
	double layerset_first;

>>>>>>> 2a42a582
#ifndef NO_CACHE
	MAKE_TYPE_NAME(Cache) cache;
#endif

	std::map<int, SurfaceStyle> style_cache;

	const SurfaceStyle* internalize_surface_style(const std::pair<IfcUtil::IfcBaseClass*, IfcUtil::IfcBaseClass*>& shading_style);

	 // For stopping PlacementRelTo recursion in convert(const IfcSchema::IfcObjectPlacement* l, gp_Trsf& trsf)
	const IfcParse::declaration* placement_rel_to;

	faceset_helper* faceset_helper_;

public:
	MAKE_TYPE_NAME(Kernel)()
		: IfcGeom::Kernel(0)
		, deflection_tolerance(0.001)
		, max_faces_to_orient(-1.0)
		, ifc_length_unit(1.0)
		, ifc_planeangle_unit(-1.0)
		, modelling_precision(0.00001)
		, dimensionality(1.)
		, placement_rel_to(0)
		, faceset_helper_(nullptr)
	{}

	MAKE_TYPE_NAME(Kernel)(const MAKE_TYPE_NAME(Kernel)& other) : IfcGeom::Kernel(0) {
		*this = other;
	}

	MAKE_TYPE_NAME(Kernel)& operator=(const MAKE_TYPE_NAME(Kernel)& other) {
		setValue(GV_DEFLECTION_TOLERANCE,     other.getValue(GV_DEFLECTION_TOLERANCE));
		setValue(GV_MAX_FACES_TO_ORIENT,      other.getValue(GV_MAX_FACES_TO_ORIENT));
		setValue(GV_LENGTH_UNIT,              other.getValue(GV_LENGTH_UNIT));
		setValue(GV_PLANEANGLE_UNIT,          other.getValue(GV_PLANEANGLE_UNIT));
		setValue(GV_PRECISION,                other.getValue(GV_PRECISION));
		setValue(GV_DIMENSIONALITY,           other.getValue(GV_DIMENSIONALITY));
		setValue(GV_LAYERSET_FIRST,           other.getValue(GV_LAYERSET_FIRST));
		return *this;
	}

<<<<<<< HEAD
=======
	// Tolerances and settings for various geometrical operations:
	enum GeomValue {
		// Specifies the deflection of the mesher
		// Default: 0.001m / 1mm
		GV_DEFLECTION_TOLERANCE, 
		// Specifies the tolerance of the wire builder, most notably for trimmed curves
		// Default: 0.0001m / 0.1mm
		GV_WIRE_CREATION_TOLERANCE,
		// Specifies the minimal area of a face to be included in an IfcConnectedFaceset
		// Read-only
		GV_MINIMAL_FACE_AREA,
		// Specifies the threshold distance under which cartesian points are deemed equal
		// Default: 0.00001m / 0.01mm
		GV_POINT_EQUALITY_TOLERANCE,
		// Specifies maximum number of faces for a shell to be sewed. Sewing shells
		// that consist of many faces is really detrimental for the performance.
		// Default: 1000
		GV_MAX_FACES_TO_SEW,
		// The length unit used the creation of TopoDS_Shapes, primarily affects the
		// interpretation of IfcCartesianPoints and IfcVector magnitudes
		// DefaultL 1.0
		GV_LENGTH_UNIT,
		// The plane angle unit used for the creation of TopoDS_Shapes, primarily affects
		// the interpretation of IfcParamaterValues of IfcTrimmedCurves
		// Default: -1.0 (= not set, fist try degrees, then radians)
		GV_PLANEANGLE_UNIT,
		// The precision used in boolean operations, setting this value too low results
		// in artefacts and potentially modelling failures
		// Default: 0.00001 (obtained from IfcGeometricRepresentationContext if available)
		GV_PRECISION,
		// Whether to process shapes of type Face or higher (1) Wire or lower (-1) or all (0)
		GV_DIMENSIONALITY,
		GV_LAYERSET_FIRST
	};

>>>>>>> 2a42a582
	bool convert_wire_to_face(const TopoDS_Wire& wire, TopoDS_Face& face);
	bool convert_curve_to_wire(const Handle(Geom_Curve)& curve, TopoDS_Wire& wire);
	bool convert_shapes(const IfcUtil::IfcBaseClass* L, IfcRepresentationShapeItems& result);
	IfcGeom::ShapeType shape_type(const IfcUtil::IfcBaseClass* L);
	bool convert_shape(const IfcUtil::IfcBaseClass* L, TopoDS_Shape& result);
	bool flatten_shape_list(const IfcGeom::IfcRepresentationShapeItems& shapes, TopoDS_Shape& result, bool fuse);
	bool convert_wire(const IfcUtil::IfcBaseClass* L, TopoDS_Wire& result);
	bool convert_curve(const IfcUtil::IfcBaseClass* L, Handle(Geom_Curve)& result);
	bool convert_face(const IfcUtil::IfcBaseClass* L, TopoDS_Shape& result);
	bool convert_openings(const IfcSchema::IfcProduct* entity, const IfcSchema::IfcRelVoidsElement::list::ptr& openings, const IfcRepresentationShapeItems& entity_shapes, const gp_Trsf& entity_trsf, IfcRepresentationShapeItems& cut_shapes);
	bool convert_openings_fast(const IfcSchema::IfcProduct* entity, const IfcSchema::IfcRelVoidsElement::list::ptr& openings, const IfcRepresentationShapeItems& entity_shapes, const gp_Trsf& entity_trsf, IfcRepresentationShapeItems& cut_shapes);
	void assert_closed_wire(TopoDS_Wire& wire);

	bool convert_layerset(const IfcSchema::IfcProduct*, std::vector<Handle_Geom_Surface>&, std::vector<const SurfaceStyle*>&, std::vector<double>&);
	bool apply_layerset(const IfcRepresentationShapeItems&, const std::vector<Handle_Geom_Surface>&, const std::vector<const SurfaceStyle*>&, IfcRepresentationShapeItems&);
	bool apply_folded_layerset(const IfcRepresentationShapeItems&, const std::vector< std::vector<Handle_Geom_Surface> >&, const std::vector<const SurfaceStyle*>&, IfcRepresentationShapeItems&);
	bool fold_layers(const IfcSchema::IfcWall*, const IfcRepresentationShapeItems&, const std::vector<Handle_Geom_Surface>&, const std::vector<double>&, std::vector< std::vector<Handle_Geom_Surface> >&);

	bool split_solid_by_surface(const TopoDS_Shape&, const Handle_Geom_Surface&, TopoDS_Shape&, TopoDS_Shape&);
	bool split_solid_by_shell(const TopoDS_Shape&, const TopoDS_Shape& s, TopoDS_Shape&, TopoDS_Shape&);

#if OCC_VERSION_HEX < 0x60900
	bool boolean_operation(const TopoDS_Shape&, const TopTools_ListOfShape&, BOPAlgo_Operation, TopoDS_Shape&);
	bool boolean_operation(const TopoDS_Shape&, const TopoDS_Shape&, BOPAlgo_Operation, TopoDS_Shape&);
#else
	bool boolean_operation(const TopoDS_Shape&, const TopTools_ListOfShape&, BOPAlgo_Operation, TopoDS_Shape&, double fuzziness = -1.);
	bool boolean_operation(const TopoDS_Shape&, const TopoDS_Shape&, BOPAlgo_Operation, TopoDS_Shape&, double fuzziness = -1.);
#endif

	bool fit_halfspace(const TopoDS_Shape& a, const TopoDS_Shape& b, TopoDS_Shape& box, double& height);

	const Handle_Geom_Curve intersect(const Handle_Geom_Surface&, const Handle_Geom_Surface&);
	const Handle_Geom_Curve intersect(const Handle_Geom_Surface&, const TopoDS_Face&);
	const Handle_Geom_Curve intersect(const TopoDS_Face&, const Handle_Geom_Surface&);
	bool intersect(const Handle_Geom_Curve&, const Handle_Geom_Surface&, gp_Pnt&);
	bool intersect(const Handle_Geom_Curve&, const TopoDS_Face&, gp_Pnt&);
	bool intersect(const Handle_Geom_Curve&, const TopoDS_Shape&, std::vector<gp_Pnt>&);
	bool intersect(const Handle_Geom_Surface&, const TopoDS_Shape&, std::vector< std::pair<Handle_Geom_Surface, Handle_Geom_Curve> >&);
	bool closest(const gp_Pnt&, const std::vector<gp_Pnt>&, gp_Pnt&);
	bool project(const Handle_Geom_Curve&, const gp_Pnt&, gp_Pnt& p, double& u, double& d);
	bool project(const Handle_Geom_Surface&, const TopoDS_Shape&, double& u1, double& v1, double& u2, double& v2, double widen=0.1);
	
	bool find_wall_end_points(const IfcSchema::IfcWall*, gp_Pnt& start, gp_Pnt& end);

	IfcSchema::IfcSurfaceStyleShading* get_surface_style(IfcSchema::IfcRepresentationItem* item);
	const IfcSchema::IfcRepresentationItem* find_item_carrying_style(const IfcSchema::IfcRepresentationItem* item);
	bool create_solid_from_compound(const TopoDS_Shape& compound, TopoDS_Shape& solid);
	bool create_solid_from_faces(const TopTools_ListOfShape& face_list, TopoDS_Shape& solid);
	bool is_compound(const TopoDS_Shape& shape);
	bool is_convex(const TopoDS_Wire& wire);
	TopoDS_Shape halfspace_from_plane(const gp_Pln& pln,const gp_Pnt& cent);
	gp_Pln plane_from_face(const TopoDS_Face& face);
	gp_Pnt point_above_plane(const gp_Pln& pln, bool agree=true);
	const TopoDS_Shape& ensure_fit_for_subtraction(const TopoDS_Shape& shape, TopoDS_Shape& solid);
	bool profile_helper(int numVerts, double* verts, int numFillets, int* filletIndices, double* filletRadii, gp_Trsf2d trsf, TopoDS_Shape& face); 
	void apply_tolerance(TopoDS_Shape& s, double t);
	bool fill_nonmanifold_wires_with_planar_faces(TopoDS_Shape& shape);
	void remove_duplicate_points_from_loop(TColgp_SequenceOfPnt& polygon, bool closed, double tol=-1.);
	void remove_collinear_points_from_loop(TColgp_SequenceOfPnt& polygon, bool closed, double tol=-1.);
	bool wire_to_sequence_of_point(const TopoDS_Wire&, TColgp_SequenceOfPnt&);
	void sequence_of_point_to_wire(const TColgp_SequenceOfPnt&, TopoDS_Wire&, bool closed);
	bool approximate_plane_through_wire(const TopoDS_Wire&, gp_Pln&, double eps=-1.);
	bool flatten_wire(TopoDS_Wire&);
	/// Triangulate the set of wires. The firstmost wire is assumed to be the outer wire.
	bool triangulate_wire(const std::vector<TopoDS_Wire>&, TopTools_ListOfShape&);
	bool wire_intersections(const TopoDS_Wire & wire, TopTools_ListOfShape & wires);
	void select_largest(const TopTools_ListOfShape& shapes, TopoDS_Shape& largest);

	static double shape_volume(const TopoDS_Shape& s);
	static double face_area(const TopoDS_Face& f);

	static TopoDS_Shape apply_transformation(const TopoDS_Shape&, const gp_Trsf&);
	static TopoDS_Shape apply_transformation(const TopoDS_Shape&, const gp_GTrsf&);
	
	bool is_identity_transform(IfcUtil::IfcBaseClass*);

	IfcSchema::IfcRelVoidsElement::list::ptr find_openings(IfcSchema::IfcProduct* product);

	IfcSchema::IfcRepresentation* find_representation(const IfcSchema::IfcProduct*, const std::string&);

	std::pair<std::string, double> initializeUnits(IfcSchema::IfcUnitAssignment*);

    template <typename P, typename PP>
    IfcGeom::BRepElement<P, PP>* create_brep_for_representation_and_product(
        const IteratorSettings&, IfcSchema::IfcRepresentation*, IfcSchema::IfcProduct*);

	template <typename P, typename PP>
    IfcGeom::BRepElement<P, PP>* create_brep_for_processed_representation(
        const IteratorSettings&, IfcSchema::IfcRepresentation*, IfcSchema::IfcProduct*, IfcGeom::BRepElement<P, PP>*);

	const IfcSchema::IfcMaterial* get_single_material_association(const IfcSchema::IfcProduct*);
	IfcSchema::IfcRepresentation* representation_mapped_to(const IfcSchema::IfcRepresentation* representation);
	IfcSchema::IfcProduct::list::ptr products_represented_by(const IfcSchema::IfcRepresentation*);
	const SurfaceStyle* get_style(const IfcSchema::IfcRepresentationItem*);
	const SurfaceStyle* get_style(const IfcSchema::IfcMaterial*);
	
	template <typename T> std::pair<IfcSchema::IfcSurfaceStyle*, T*> _get_surface_style(const IfcSchema::IfcStyledItem* si) {
#ifdef SCHEMA_HAS_IfcStyleAssignmentSelect
		IfcEntityList::ptr style_assignments = si->Styles();
		for (IfcEntityList::it kt = style_assignments->begin(); kt != style_assignments->end(); ++kt) {
			if (!(*kt)->declaration().is(IfcSchema::IfcPresentationStyleAssignment::Class())) {
				continue;
			}
			IfcSchema::IfcPresentationStyleAssignment* style_assignment = (IfcSchema::IfcPresentationStyleAssignment*) *kt;
#else
		IfcSchema::IfcPresentationStyleAssignment::list::ptr style_assignments = si->Styles();
		for (IfcSchema::IfcPresentationStyleAssignment::list::it kt = style_assignments->begin(); kt != style_assignments->end(); ++kt) {
			IfcSchema::IfcPresentationStyleAssignment* style_assignment = *kt;
#endif
			IfcEntityList::ptr styles = style_assignment->Styles();
			for (IfcEntityList::it lt = styles->begin(); lt != styles->end(); ++lt) {
				IfcUtil::IfcBaseClass* style = *lt;
				if (style->declaration().is(IfcSchema::IfcSurfaceStyle::Class())) {
					IfcSchema::IfcSurfaceStyle* surface_style = (IfcSchema::IfcSurfaceStyle*) style;
					if (surface_style->Side() != IfcSchema::IfcSurfaceSide::IfcSurfaceSide_NEGATIVE) {
						IfcEntityList::ptr styles_elements = surface_style->Styles();
						for (IfcEntityList::it mt = styles_elements->begin(); mt != styles_elements->end(); ++mt) {
							if ((*mt)->declaration().is(T::Class())) {
								return std::make_pair(surface_style, (T*) *mt);
							}
						}
					}
				}
			}
		}

		return std::make_pair<IfcSchema::IfcSurfaceStyle*, T*>(0,0);
	}

	template <typename T> std::pair<IfcSchema::IfcSurfaceStyle*, T*> get_surface_style(const IfcSchema::IfcRepresentationItem* representation_item) {
  		// For certain representation items, most notably boolean operands,
		// a style definition might reside on one of its operands.
		representation_item = find_item_carrying_style(representation_item);

		if (representation_item->as<IfcSchema::IfcStyledItem>()) {
			return _get_surface_style<T>(representation_item->as<IfcSchema::IfcStyledItem>());
		}
		IfcSchema::IfcStyledItem::list::ptr styled_items = representation_item->StyledByItem();
		if (styled_items->size()) {
			// StyledByItem is a SET [0:1] OF IfcStyledItem, so we return after the first IfcStyledItem:
			return _get_surface_style<T>(*styled_items->begin());
		}
		return std::make_pair<IfcSchema::IfcSurfaceStyle*, T*>(0,0);
	}

	void purge_cache() { 
		// Rather hack-ish, but a stopgap solution to keep memory under control
		// for large files. SurfaceStyles need to be kept at all costs, as they
		// are read later on when serializing Collada files.
#ifndef NO_CACHE
		cache = MAKE_TYPE_NAME(Cache)();
#endif
	}

	void set_conversion_placement_rel_to(const IfcParse::declaration* type);

#include "IfcRegisterGeomHeader.h"

	virtual void setValue(GeomValue var, double value);
	virtual double getValue(GeomValue var) const;

	virtual IfcGeom::BRepElement<double>* convert(
		const IteratorSettings& settings, IfcUtil::IfcBaseClass* representation,
		IfcUtil::IfcBaseClass* product)
	{
		return create_brep_for_representation_and_product<double, double>(settings, (IfcSchema::IfcRepresentation*) representation, (IfcSchema::IfcProduct*) product);
	}

	virtual IfcRepresentationShapeItems convert(IfcUtil::IfcBaseClass* item) {
		IfcRepresentationShapeItems items;
		bool success = convert_shapes(item, items);
		if (!success) {
			throw IfcParse::IfcException("Failed to process representation item");
		}
		return items;
	}

	virtual bool convert_placement(IfcUtil::IfcBaseClass* item, gp_Trsf& trsf) {
		if (item->as<IfcSchema::IfcObjectPlacement>()) {
			return convert(item->as<IfcSchema::IfcObjectPlacement>(), trsf);
		} else {
			return false;
		}
	}

};

IfcUtil::IfcBaseClass* MAKE_TYPE_NAME(tesselate_)(const TopoDS_Shape& shape, double deflection);
IfcUtil::IfcBaseClass* MAKE_TYPE_NAME(serialise_)(const TopoDS_Shape& shape, bool advanced);

}
#endif<|MERGE_RESOLUTION|>--- conflicted
+++ resolved
@@ -221,12 +221,8 @@
 	double ifc_planeangle_unit;
 	double modelling_precision;
 	double dimensionality;
-<<<<<<< HEAD
-	
-=======
 	double layerset_first;
 
->>>>>>> 2a42a582
 #ifndef NO_CACHE
 	MAKE_TYPE_NAME(Cache) cache;
 #endif
@@ -268,44 +264,6 @@
 		return *this;
 	}
 
-<<<<<<< HEAD
-=======
-	// Tolerances and settings for various geometrical operations:
-	enum GeomValue {
-		// Specifies the deflection of the mesher
-		// Default: 0.001m / 1mm
-		GV_DEFLECTION_TOLERANCE, 
-		// Specifies the tolerance of the wire builder, most notably for trimmed curves
-		// Default: 0.0001m / 0.1mm
-		GV_WIRE_CREATION_TOLERANCE,
-		// Specifies the minimal area of a face to be included in an IfcConnectedFaceset
-		// Read-only
-		GV_MINIMAL_FACE_AREA,
-		// Specifies the threshold distance under which cartesian points are deemed equal
-		// Default: 0.00001m / 0.01mm
-		GV_POINT_EQUALITY_TOLERANCE,
-		// Specifies maximum number of faces for a shell to be sewed. Sewing shells
-		// that consist of many faces is really detrimental for the performance.
-		// Default: 1000
-		GV_MAX_FACES_TO_SEW,
-		// The length unit used the creation of TopoDS_Shapes, primarily affects the
-		// interpretation of IfcCartesianPoints and IfcVector magnitudes
-		// DefaultL 1.0
-		GV_LENGTH_UNIT,
-		// The plane angle unit used for the creation of TopoDS_Shapes, primarily affects
-		// the interpretation of IfcParamaterValues of IfcTrimmedCurves
-		// Default: -1.0 (= not set, fist try degrees, then radians)
-		GV_PLANEANGLE_UNIT,
-		// The precision used in boolean operations, setting this value too low results
-		// in artefacts and potentially modelling failures
-		// Default: 0.00001 (obtained from IfcGeometricRepresentationContext if available)
-		GV_PRECISION,
-		// Whether to process shapes of type Face or higher (1) Wire or lower (-1) or all (0)
-		GV_DIMENSIONALITY,
-		GV_LAYERSET_FIRST
-	};
-
->>>>>>> 2a42a582
 	bool convert_wire_to_face(const TopoDS_Wire& wire, TopoDS_Face& face);
 	bool convert_curve_to_wire(const Handle(Geom_Curve)& curve, TopoDS_Wire& wire);
 	bool convert_shapes(const IfcUtil::IfcBaseClass* L, IfcRepresentationShapeItems& result);
