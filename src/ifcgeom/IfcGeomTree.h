/********************************************************************************
*                                                                              *
* This file is part of IfcOpenShell.                                           *
*                                                                              *
* IfcOpenShell is free software: you can redistribute it and/or modify         *
* it under the terms of the Lesser GNU General Public License as published by  *
* the Free Software Foundation, either version 3.0 of the License, or          *
* (at your option) any later version.                                          *
*                                                                              *
* IfcOpenShell is distributed in the hope that it will be useful,              *
* but WITHOUT ANY WARRANTY; without even the implied warranty of               *
* MERCHANTABILITY or FITNESS FOR A PARTICULAR PURPOSE. See the                 *
* Lesser GNU General Public License for more details.                          *
*                                                                              *
* You should have received a copy of the Lesser GNU General Public License     *
* along with this program. If not, see <http://www.gnu.org/licenses/>.         *
*                                                                              *
********************************************************************************/

#ifndef IFCGEOMTREE_H
#define IFCGEOMTREE_H

#include "../ifcparse/IfcFile.h"
#include "../ifcgeom/IfcGeomElement.h"
#include "../ifcgeom_schema_agnostic/IfcGeomIterator.h"
#include "../ifcgeom_schema_agnostic/Kernel.h"

#include <NCollection_UBTree.hxx>
#include <BRepBndLib.hxx>
#include <Bnd_Box.hxx>
#include <BRep_Builder.hxx>
#include <BRepAlgoAPI_Common.hxx>
#include <BRepAlgoAPI_Cut.hxx>
#include <BRepExtrema_DistShapeShape.hxx>
#include <BRepClass3d_SolidClassifier.hxx>

namespace IfcGeom {

	namespace impl {
		template <typename T>
		class tree {

			bool test(const TopoDS_Shape& A, const TopoDS_Shape& B, bool completely_within, double extend) const {
				if (extend > 0.) {
					BRepExtrema_DistShapeShape dss(A, B);
					if (dss.Perform() && dss.NbSolution() >= 1) {
						return dss.Value() <= extend;
					}
				} else if (completely_within) {
					BRepAlgoAPI_Cut cut(B, A);
					if (cut.IsDone()) {
						if (IfcGeom::Kernel::count(cut.Shape(), TopAbs_SHELL) == 0) {
							return true;
						}
					}
				} else {
					BRepAlgoAPI_Common common(A, B);
					if (common.IsDone()) {
						if (IfcGeom::Kernel::count(common.Shape(), TopAbs_SHELL) > 0) {
							return true;
						}
					}
				}
				return false;
			}

		public:

			void add(const T& t, const Bnd_Box& b) {
				tree_.Add(t, b);
			}

			void add(const T& t, const TopoDS_Shape& s) {
				Bnd_Box b;
				BRepBndLib::AddClose(s, b);
				add(t, b);
				shapes_[t] = s;
			}

			std::vector<T> select_box(const T& t, bool completely_within = false, double extend=-1.e-5) const {
				typename map_t::const_iterator it = shapes_.find(t);
				if (it == shapes_.end()) {
					return std::vector<T>();
				}

				Bnd_Box b;
				BRepBndLib::AddClose(it->second, b);

				// Gap is assumed to be positive throughout the codebase,
				// but at least for IsOut() in the selector a negative
				// Gap should work as well.
				b.SetGap(b.GetGap() + extend); 
				
				return select_box(b, completely_within);
			}

			std::vector<T> select_box(const gp_Pnt& p, double extend=0.0) const {
				Bnd_Box b;
				b.Add(p);
				b.SetGap(b.GetGap() + extend);
				return select_box(b);
			}

			std::vector<T> select_box(const Bnd_Box& b, bool completely_within = false) const {
				selector s(b);
				tree_.Select(s);
				if (completely_within) {
					std::vector<T> ts = s.results();
					std::vector<T> ts_filtered;
					ts_filtered.reserve(ts.size());
					typename std::vector<T>::const_iterator it = ts.begin();
					for (; it != ts.end(); ++it) {
						const TopoDS_Shape& shp = shapes_.find(*it)->second;
						Bnd_Box B;
						BRepBndLib::AddClose(shp, B);

						// BndBox::CornerMin() /-Max() introduced in OCCT 6.8
						double x1, y1, z1, x2, y2, z2;
						b.Get(x1, y1, z1, x2, y2, z2);
						double gap = B.GetGap();
						gp_Pnt p1(x1 - gap, y1 - gap, z1 - gap);
						gp_Pnt p2(x2 + gap, y2 + gap, z2 + gap);
						
						if (!b.IsOut(p1) && !b.IsOut(p2)) {
							ts_filtered.push_back(*it);
						}
					}
					return ts_filtered;
				} else {
					return s.results();
				}
			}

			std::vector<T> select(const T& t, bool completely_within = false, double extend = 0.0) const {
				std::vector<T> ts = select_box(t, completely_within, extend);
				if (ts.empty()) {
					return ts;
				}

				std::vector<T> ts_filtered;

				const TopoDS_Shape& A = shapes_.find(t)->second;
				if (IfcGeom::Kernel::count(A, TopAbs_SHELL) == 0) {
					return ts_filtered;
				}

				ts_filtered.reserve(ts.size());

				typename std::vector<T>::const_iterator it = ts.begin();
				for (it = ts.begin(); it != ts.end(); ++it) {
					const TopoDS_Shape& B = shapes_.find(*it)->second;
					if (IfcGeom::Kernel::count(B, TopAbs_SHELL) == 0) {
						continue;
					}

					if (test(A, B, completely_within, extend)) {
						ts_filtered.push_back(*it);
					}
				}

				return ts_filtered;
			}

			std::vector<T> select(const TopoDS_Shape& s, bool completely_within = false, double extend = -1.e-5) const {
				Bnd_Box bb;
				BRepBndLib::AddClose(s, bb);
				bb.SetGap(bb.GetGap() + extend);

				std::vector<T> ts;

				if (extend < 0.) {
					// Shell are only required when we do the boolean based intersection check
					if (IfcGeom::Kernel::count(s, TopAbs_SHELL) == 0) {
						return ts;
					}
				}

				ts = select_box(bb, completely_within);

				if (ts.empty()) {
					return ts;
				}

				std::vector<T> ts_filtered;
				ts_filtered.reserve(ts.size());

				typename std::vector<T>::const_iterator it = ts.begin();
				for (it = ts.begin(); it != ts.end(); ++it) {
					const TopoDS_Shape& B = shapes_.find(*it)->second;

					if (IfcGeom::Kernel::count(B, TopAbs_SHELL) == 0) {
						continue;
					}

					if (test(s, B, completely_within, extend)) {
						ts_filtered.push_back(*it);
					}
				}

				return ts_filtered;
			}

			std::vector<T> select(const gp_Pnt& p, double extend=0.0) const {
				std::vector<T> ts = select_box(p, extend);
				if (ts.empty()) {
					return ts;
				}

				std::vector<T> ts_filtered;
				ts_filtered.reserve(ts.size());

				TopoDS_Vertex v;
				if (extend > 0.) {
					BRep_Builder B;
					B.MakeVertex(v, p, Precision::Confusion());
				}

				typename std::vector<T>::const_iterator it = ts.begin();
				for (it = ts.begin(); it != ts.end(); ++it) {
					const TopoDS_Shape& B = shapes_.find(*it)->second;
					if (extend > 0.0) {
						BRepExtrema_DistShapeShape dss(v, B);
						if (dss.Perform() && dss.NbSolution() >= 1) {
							ts_filtered.push_back(*it);
						}
					} else {
						TopExp_Explorer exp(B, TopAbs_SOLID);
						for (; exp.More(); exp.Next()) {
							BRepClass3d_SolidClassifier cls(exp.Current(), p, 1e-5);
							if (cls.State() != TopAbs_OUT) {
								ts_filtered.push_back(*it);
								break;
							}
						}
					}
				}

				return ts_filtered;
			}

		protected:

			typedef NCollection_UBTree<T, Bnd_Box> tree_t;
			typedef std::map<T, TopoDS_Shape> map_t;
			tree_t tree_;
			map_t shapes_;

			class selector : public tree_t::Selector
			{
			public:
				selector(const Bnd_Box& b)
					: tree_t::Selector()
					, bounds_(b)
				{}

				Standard_Boolean Reject(const Bnd_Box& b) const {
					return bounds_.IsOut(b);
				}

				Standard_Boolean Accept(const T& o) {
					results_.push_back(o);
					return Standard_True;
				}

				const std::vector<T>& results() const {
					return results_;
				}

			private:
				std::vector<T> results_;
				const Bnd_Box& bounds_;
			};

		};
	}

	class tree : public impl::tree<IfcUtil::IfcBaseEntity*> {
	public:

		tree() {};

		tree(IfcParse::IfcFile& f) {
			add_file(f, IfcGeom::IteratorSettings());
		}

		tree(IfcParse::IfcFile& f, const IfcGeom::IteratorSettings& settings) {
			add_file(f, settings);
		}

		tree(IfcGeom::Iterator& it) {
			add_file(it);
		}		

		void add_file(IfcParse::IfcFile& f, const IfcGeom::IteratorSettings& settings) {
			IfcGeom::IteratorSettings settings_ = settings;
			settings_.set(IfcGeom::IteratorSettings::DISABLE_TRIANGULATION, true);
			settings_.set(IfcGeom::IteratorSettings::USE_WORLD_COORDS, true);
			settings_.set(IfcGeom::IteratorSettings::SEW_SHELLS, true);

			IfcGeom::Iterator it(settings_, &f);

			add_file(it);
		}

		void add_file(IfcGeom::Iterator& it) {
			if (it.initialize()) {
				do {
<<<<<<< HEAD
					IfcGeom::BRepElement* elem = (IfcGeom::BRepElement*)it.get();
					auto compound = elem->geometry().as_compound();
					compound.Move(elem->transformation().data());
					add((IfcUtil::IfcBaseEntity*)it.file()->instance_by_id(elem->id()), compound);
=======
					add_element(dynamic_cast<IfcGeom::BRepElement<double>*>(it.get()));
>>>>>>> cb95c934
				} while (it.next());
			}
		}

		void add_element(IfcGeom::BRepElement<double>* elem) {
			if (!elem) {
				return;
			}
			auto compound = elem->geometry().as_compound();
			compound.Move(elem->transformation().data());
			add(elem->product(), compound);
		}
	};

}

#endif<|MERGE_RESOLUTION|>--- conflicted
+++ resolved
@@ -305,19 +305,12 @@
 		void add_file(IfcGeom::Iterator& it) {
 			if (it.initialize()) {
 				do {
-<<<<<<< HEAD
-					IfcGeom::BRepElement* elem = (IfcGeom::BRepElement*)it.get();
-					auto compound = elem->geometry().as_compound();
-					compound.Move(elem->transformation().data());
-					add((IfcUtil::IfcBaseEntity*)it.file()->instance_by_id(elem->id()), compound);
-=======
-					add_element(dynamic_cast<IfcGeom::BRepElement<double>*>(it.get()));
->>>>>>> cb95c934
+					add_element(dynamic_cast<IfcGeom::BRepElement*>(it.get()));
 				} while (it.next());
 			}
 		}
 
-		void add_element(IfcGeom::BRepElement<double>* elem) {
+		void add_element(IfcGeom::BRepElement* elem) {
 			if (!elem) {
 				return;
 			}
