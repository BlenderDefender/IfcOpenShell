/********************************************************************************
 *                                                                              *
 * This file is part of IfcOpenShell.                                           *
 *                                                                              *
 * IfcOpenShell is free software: you can redistribute it and/or modify         *
 * it under the terms of the Lesser GNU General Public License as published by  *
 * the Free Software Foundation, either version 3.0 of the License, or          *
 * (at your option) any later version.                                          *
 *                                                                              *
 * IfcOpenShell is distributed in the hope that it will be useful,              *
 * but WITHOUT ANY WARRANTY; without even the implied warranty of               *
 * MERCHANTABILITY or FITNESS FOR A PARTICULAR PURPOSE. See the                 *
 * Lesser GNU General Public License for more details.                          *
 *                                                                              *
 * You should have received a copy of the Lesser GNU General Public License     *
 * along with this program. If not, see <http://www.gnu.org/licenses/>.         *
 *                                                                              *
 ********************************************************************************/

#ifndef IFCGEOMITERATORSETTINGS_H
#define IFCGEOMITERATORSETTINGS_H

#include "ifc_geom_api.h"
#include "../ifcparse/IfcException.h"
#include "../ifcparse/IfcBaseClass.h"

namespace IfcGeom
{
    class IFC_GEOM_API IteratorSettings
    {
    public:
        /// Enumeration of setting identifiers. These settings define the
        /// behaviour of various aspects of IfcOpenShell.
        enum Setting
        {
            /// Specifies whether vertices are welded, meaning that the coordinates
            /// vector will only contain unique xyz-triplets. This results in a 
            /// manifold mesh which is useful for modelling applications, but might 
            /// result in unwanted shading artifacts in rendering applications.
            WELD_VERTICES = 1,
            /// Specifies whether to apply the local placements of building elements
            /// directly to the coordinates of the representation mesh rather than
            /// to represent the local placement in the 4x3 matrix, which will in that
            /// case be the identity matrix.
            USE_WORLD_COORDS = 1 << 1,
            /// Internally IfcOpenShell measures everything in meters. This settings
            /// specifies whether to convert IfcGeomObjects back to the units in which
            /// the geometry in the IFC file is specified.
            CONVERT_BACK_UNITS = 1 << 2,
            /// Specifies whether to use the Open Cascade BREP format for representation
            /// items rather than to create triangle meshes. This is useful is IfcOpenShell
            /// is used as a library in an application that is also built on Open Cascade.
            USE_BREP_DATA = 1 << 3,
            /// Specifies whether to sew IfcConnectedFaceSets (open and closed shells) to
            /// TopoDS_Shells or whether to keep them as a loose collection of faces.
            SEW_SHELLS = 1 << 4,
            /// Specifies whether to compose IfcOpeningElements into a single compound
            /// in order to speed up the processing of opening subtractions.
            FASTER_BOOLEANS = 1 << 5,
            /// Disables the subtraction of IfcOpeningElement representations from
            /// the related building element representations.
            DISABLE_OPENING_SUBTRACTIONS = 1 << 6,
            /// Disables the triangulation of the topological representations. Useful if
            /// the client application understands Open Cascade's native format.
            DISABLE_TRIANGULATION = 1 << 7,
            /// Applies default materials to entity instances without a surface style.
            APPLY_DEFAULT_MATERIALS = 1 << 8,
            /// Specifies whether to include subtypes of IfcCurve.
            INCLUDE_CURVES = 1 << 9,
            /// Specifies whether to exclude subtypes of IfcSolidModel and IfcSurface.
            EXCLUDE_SOLIDS_AND_SURFACES = 1 << 10,
            /// Disables computation of normals. Saves time and file size and is useful
            /// in instances where you're going to recompute normals for the exported
            /// model in other modelling application in any case.
            NO_NORMALS = 1 << 11,
            /// Generates UVs by using simple box projection. Requires normals.
            /// Applicable for OBJ and DAE output.
            GENERATE_UVS = 1 << 12,
            /// Specifies whether to slice representations according to associated IfcLayerSets.
            APPLY_LAYERSETS = 1 << 13,
			/// Search for a parent of type IfcBuildingStorey for each representation
			SEARCH_FLOOR = 1 << 14,
			///
			SITE_LOCAL_PLACEMENT = 1 << 15,
			///
			BUILDING_LOCAL_PLACEMENT = 1 << 16,
<<<<<<< HEAD
			///
			VALIDATE_QUANTITIES = 1 << 17,
=======
			/// Assigns the first layer material to the entire product
			LAYERSET_FIRST = 1 << 17,
>>>>>>> 2a42a582
			/// Number of different setting flags.
			NUM_SETTINGS = 17
        };
        /// Used to store logical OR combination of setting flags.
        typedef unsigned SettingField;

        IteratorSettings()
            : settings_(WELD_VERTICES) // OR options that default to true here
            , deflection_tolerance_(1.e-3)
        {
        }

        /// Note that this is independent of the IFC length unit, one millimeter by default.
        double deflection_tolerance() const { return deflection_tolerance_; }

        void set_deflection_tolerance(double value)
        {
            /// @todo Using deflection tolerance of 1e-6 or smaller hangs the conversion, research more in-depth.
            /// This bug can be reproduced e.g. with the Duplex model that can be found from http://www.nibs.org/?page=bsa_commonbimfiles#project1
            deflection_tolerance_ = value;
            if (deflection_tolerance_ <= 1e-6) {
                Logger::Message(Logger::LOG_WARNING, "Deflection tolerance cannot be set to <= 1e-6; using the default value 1e-3");
                deflection_tolerance_ = 1e-3;
            }
        }

        /// Get boolean value for a single settings or for a combination of settings.
        bool get(SettingField setting) const
        {
            /// @todo If unknown setting value/combination: throw IfcParse::IfcException("Invalid IteratorSetting")?
            return (settings_ & setting) != 0;
        }

        /// Set boolean value for a single settings or for a combination of settings.
        void set(SettingField setting, bool value)
        {
            /// @todo If unknown setting value/combination: throw IfcParse::IfcException("Invalid IteratorSetting")?
            if (value) {
                settings_ |= setting;
            } else {
                settings_ &= ~setting;
            }
        }

    protected:
        SettingField settings_;
        double deflection_tolerance_;
    };

    class IFC_GEOM_API ElementSettings : public IteratorSettings
    {
    public:
        ElementSettings(const IteratorSettings& settings,
            double unit_magnitude,
            const std::string& element_type)
            : IteratorSettings(settings)
            , unit_magnitude_(unit_magnitude)
            , element_type_(element_type)
        {
        }

        double unit_magnitude() const { return unit_magnitude_; }
        const std::string& element_type() const { return element_type_; }

    private:
        double unit_magnitude_;
        std::string element_type_;
    };
}

#endif<|MERGE_RESOLUTION|>--- conflicted
+++ resolved
@@ -84,15 +84,12 @@
 			SITE_LOCAL_PLACEMENT = 1 << 15,
 			///
 			BUILDING_LOCAL_PLACEMENT = 1 << 16,
-<<<<<<< HEAD
 			///
 			VALIDATE_QUANTITIES = 1 << 17,
-=======
 			/// Assigns the first layer material to the entire product
-			LAYERSET_FIRST = 1 << 17,
->>>>>>> 2a42a582
+			LAYERSET_FIRST = 1 << 18,
 			/// Number of different setting flags.
-			NUM_SETTINGS = 17
+			NUM_SETTINGS = 18
         };
         /// Used to store logical OR combination of setting flags.
         typedef unsigned SettingField;
