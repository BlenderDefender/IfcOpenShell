/********************************************************************************
 *                                                                              *
 * This file is part of IfcOpenShell.                                           *
 *                                                                              *
 * IfcOpenShell is free software: you can redistribute it and/or modify         *
 * it under the terms of the Lesser GNU General Public License as published by  *
 * the Free Software Foundation, either version 3.0 of the License, or          *
 * (at your option) any later version.                                          *
 *                                                                              *
 * IfcOpenShell is distributed in the hope that it will be useful,              *
 * but WITHOUT ANY WARRANTY; without even the implied warranty of               *
 * MERCHANTABILITY or FITNESS FOR A PARTICULAR PURPOSE. See the                 *
 * Lesser GNU General Public License for more details.                          *
 *                                                                              *
 * You should have received a copy of the Lesser GNU General Public License     *
 * along with this program. If not, see <http://www.gnu.org/licenses/>.         *
 *                                                                              *
 ********************************************************************************/

/********************************************************************************
 *                                                                              *
 * Geometrical data in an IFC file consists of shapes (IfcShapeRepresentation)  *
 * and instances (SUBTYPE OF IfcBuildingElement e.g. IfcWindow).                *
 *                                                                              *
 * IfcGeom::Representation::Triangulation is a class that represents a          *
 * triangulated IfcShapeRepresentation.                                         *
 *   Triangulation.verts is a 1 dimensional vector of float defining the        *
 *      cartesian coordinates of the vertices of the triangulated shape in the  *
 *      format of [x1,y1,z1,..,xn,yn,zn]                                        *
 *   Triangulation.faces is a 1 dimensional vector of int containing the        *
 *     indices of the triangles referencing positions in Triangulation.verts    *
 *   Triangulation.edges is a 1 dimensional vector of int in {0,1} that dictates*
 *	   the visibility of the edges that span the faces in Triangulation.faces   *
 *                                                                              *
 * IfcGeom::Element represents the actual IfcBuildingElements.                  *
 *   IfcGeomObject.name is the GUID of the element                              *
 *   IfcGeomObject.type is the datatype of the element e.g. IfcWindow           *
 *   IfcGeomObject.mesh is a pointer to an IfcMesh                              *
 *   IfcGeomObject.transformation.matrix is a 4x3 matrix that defines the       *
 *     orientation and translation of the mesh in relation to the world origin  *
 *                                                                              *
 * IfcGeom::Iterator::initialize()                                              *
 *   finds the most suitable representation contexts. Returns true iff          *
 *   at least a single representation will process successfully                 *
 *                                                                              *
 * IfcGeom::Iterator::get()                                                     *
 *   returns a pointer to the current IfcGeom::Element                          *
 *                                                                              *
 * IfcGeom::Iterator::next()                                                    *
 *   returns true iff a following entity is available for a successive call to  *
 *   IfcGeom::Iterator::get()                                                   *
 *                                                                              *
 * IfcGeom::Iterator::progress()                                                *
 *   returns an int in [0..100] that indicates the overall progress             *
 *                                                                              *
 ********************************************************************************/

#ifndef IFCGEOMITERATOR_H
#define IFCGEOMITERATOR_H

#include "../ifcgeom_schema_agnostic/IteratorImplementation.h"

// The infamous min & max Win32 #defines can leak here from OCE depending on the build configuration
#ifdef min
#undef min
#endif
#ifdef max
#undef max
#endif

namespace IfcGeom {
<<<<<<< HEAD
	
	class Iterator {
=======

	template <typename P = double, typename PP = P>
	class IFC_GEOM_API Iterator {
>>>>>>> cb95c934
	private:
		Iterator(const Iterator&); // N/I
		Iterator& operator=(const Iterator&); // N/I

		IfcParse::IfcFile* file_;
		IfcGeom::IteratorSettings settings_;
		std::vector<IfcGeom::filter_t> filters_;

		IteratorImplementation* implementation_;

	public:
		Iterator(const IfcGeom::IteratorSettings& settings, IfcParse::IfcFile* file, int num_threads = 1)
			: file_(file)
			, settings_(settings)
		{
			try {
				implementation_ = iterator_implementations().construct(file_->schema()->name(), settings, file, filters_, num_threads);
			} catch (const std::exception& e) {
				Logger::Error(e);
				implementation_ = nullptr;
			}
		}

		Iterator(const IfcGeom::IteratorSettings& settings, IfcParse::IfcFile* file, const std::vector<IfcGeom::filter_t>& filters, int num_threads = 1)
			: file_(file)
			, settings_(settings)
			, filters_(filters)
		{
			try {
				implementation_ = iterator_implementations().construct(file_->schema()->name(), settings, file, filters_, num_threads);
			} catch (const std::exception& e) {
				Logger::Error(e);
				implementation_ = nullptr;
			}
		}

		bool initialize() {
			if (implementation_) {
				return implementation_->initialize();
			} else {
				return false;
			}
		}

		int progress() const { return implementation_->progress(); }

		void compute_bounds(bool with_geometry) { implementation_->compute_bounds(with_geometry); }

		const gp_XYZ& bounds_min() const { return implementation_->bounds_min(); }
		const gp_XYZ& bounds_max() const { return implementation_->bounds_max(); }

		const std::string& unit_name() const { return implementation_->getUnitName(); }

		double unit_magnitude() const { return implementation_->getUnitMagnitude(); }

		IfcParse::IfcFile* file() const { return implementation_->file(); }

		IfcUtil::IfcBaseClass* next() const { return implementation_->next(); }

		Element* get() { return implementation_->get(); }

		BRepElement* get_native() { return implementation_->get_native(); }

		const Element* get_object(int id) { return implementation_->get_object(id); }

		IfcUtil::IfcBaseClass* create() { return implementation_->create(); }
	};
}

#endif<|MERGE_RESOLUTION|>--- conflicted
+++ resolved
@@ -69,14 +69,8 @@
 #endif
 
 namespace IfcGeom {
-<<<<<<< HEAD
-	
-	class Iterator {
-=======
 
-	template <typename P = double, typename PP = P>
 	class IFC_GEOM_API Iterator {
->>>>>>> cb95c934
 	private:
 		Iterator(const Iterator&); // N/I
 		Iterator& operator=(const Iterator&); // N/I
