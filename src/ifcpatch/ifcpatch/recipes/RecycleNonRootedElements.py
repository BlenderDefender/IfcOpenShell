--- conflicted
+++ resolved
@@ -31,11 +31,7 @@
         deleted = []
         hashes = {}
         for element in self.file:
-<<<<<<< HEAD
-            if element.is_a('IfcRoot') or element.is_a('IfcPropertySingleValue'):
-=======
             if element.is_a("IfcRoot"):
->>>>>>> 3be8e4f1
                 continue
             h = hash(
                 tuple(
