# BlenderBIM Add-on - OpenBIM Blender Add-on
# Copyright (C) 2020, 2021 Dion Moult <dion@thinkmoult.com>
#
# This file is part of BlenderBIM Add-on.
#
# BlenderBIM Add-on is free software: you can redistribute it and/or modify
# it under the terms of the GNU General Public License as published by
# the Free Software Foundation, either version 3 of the License, or
# (at your option) any later version.
#
# BlenderBIM Add-on is distributed in the hope that it will be useful,
# but WITHOUT ANY WARRANTY; without even the implied warranty of
# MERCHANTABILITY or FITNESS FOR A PARTICULAR PURPOSE.  See the
# GNU General Public License for more details.
#
# You should have received a copy of the GNU General Public License
# along with BlenderBIM Add-on.  If not, see <http://www.gnu.org/licenses/>.

import bpy
import bmesh
import logging
import numpy as np
import json
import ifcopenshell
import ifcopenshell.util.unit
import ifcopenshell.util.element
import ifcopenshell.util.representation
import ifcopenshell.api
import blenderbim.core.geometry as core
import blenderbim.core.aggregate
import blenderbim.core.style
import blenderbim.core.root
import blenderbim.core.drawing
import blenderbim.tool as tool
import blenderbim.bim.handler
from mathutils import Vector, Matrix
from time import time
from blenderbim.bim import import_ifc
from blenderbim.bim.ifc import IfcStore


class Operator:
    def execute(self, context):
        IfcStore.execute_ifc_operator(self, context)
        blenderbim.bim.handler.refresh_ui_data()
        return {"FINISHED"}


class EditObjectPlacement(bpy.types.Operator, Operator):
    bl_idname = "bim.edit_object_placement"
    bl_label = "Edit Object Placement"
    bl_options = {"REGISTER", "UNDO"}
    obj: bpy.props.StringProperty()

    def _execute(self, context):
        objs = [bpy.data.objects.get(self.obj)] if self.obj else context.selected_objects
        for obj in objs:
            core.edit_object_placement(tool.Ifc, tool.Geometry, tool.Surveyor, obj=obj)


class OverrideMeshSeparate(bpy.types.Operator, Operator):
    bl_idname = "bim.override_mesh_separate"
    bl_label = "IFC Mesh Separate"
    bl_options = {"REGISTER", "UNDO"}
    obj: bpy.props.StringProperty()
    type: bpy.props.StringProperty()

    def _execute(self, context):
        obj = context.active_object
        element = tool.Ifc.get_entity(obj)
        if not element:
            return

        # You cannot separate meshes if the representation is mapped.
        relating_type = tool.Root.get_element_type(element)
        if relating_type and tool.Root.does_type_have_representations(relating_type):
            # We toggle edit mode to ensure that once representations are
            # unmapped, our Blender mesh only has a single user.
            tool.Blender.toggle_edit_mode(context)
            bpy.ops.bim.unassign_type(related_object=obj.name)
            tool.Blender.toggle_edit_mode(context)

        selected_objects = context.selected_objects
        bpy.ops.mesh.separate(type=self.type)
        bpy.ops.object.mode_set(mode="OBJECT", toggle=False)
        new_objs = [obj]
        for new_obj in context.selected_objects:
            if new_obj == obj:
                continue
            # This is not very efficient, it needlessly copies the representations first.
            blenderbim.core.root.copy_class(tool.Ifc, tool.Collector, tool.Geometry, tool.Root, obj=new_obj)
            new_objs.append(new_obj)
        for new_obj in new_objs:
            bpy.ops.bim.update_representation(obj=new_obj.name)


class OverrideOriginSet(bpy.types.Operator, Operator):
    bl_idname = "bim.override_origin_set"
    bl_label = "IFC Origin Set"
    bl_options = {"REGISTER", "UNDO"}
    obj: bpy.props.StringProperty()
    origin_type: bpy.props.StringProperty()

    def _execute(self, context):
        objs = [bpy.data.objects.get(self.obj)] if self.obj else context.selected_objects
        for obj in objs:
            element = tool.Ifc.get_entity(obj)
            if not element:
                continue
            if tool.Ifc.is_moved(obj):
                core.edit_object_placement(tool.Ifc, tool.Geometry, tool.Surveyor, obj=obj)
            representation = tool.Geometry.get_active_representation(obj)
            if not representation:
                continue
            representation = ifcopenshell.util.representation.resolve_representation(representation)
            if not tool.Geometry.is_meshlike(representation):
                continue
            bpy.ops.object.origin_set(type=self.origin_type)
            bpy.ops.bim.update_representation(obj=obj.name)


class AddRepresentation(bpy.types.Operator, Operator):
    bl_idname = "bim.add_representation"
    bl_label = "Add Representation"
    bl_options = {"REGISTER", "UNDO"}
    representation_conversion_method: bpy.props.EnumProperty(
        items=[
            ("OUTLINE", "Trace Outline", "Traces outline by local XY axes, for Profile - by local XZ axes."),
            (
                "BOX",
                "Bounding Box",
                "Creates a bounding box representation.\n"
                "For Plan context - 2D bounding box by local XY axes,\n"
                "for Profile - 2D bounding box by local XZ axes.\n"
                "For other contexts - bounding box is 3d.",
            ),
            ("PROJECT", "Full Representation", ""),
        ],
        name="Representation Conversion Method",
    )

    def _execute(self, context):
        obj = context.active_object
        props = obj.BIMGeometryProperties
        ifc_context = int(props.contexts or "0") or None
        if not ifc_context:
            return
        ifc_context = tool.Ifc.get().by_id(ifc_context)

        if self.representation_conversion_method == "OUTLINE":
            if ifc_context.ContextType == "Plan":
                data = tool.Geometry.generate_outline_mesh(obj, axis="+Z")
            elif ifc_context.ContextIdentifier == "Profile":
                data = tool.Geometry.generate_outline_mesh(obj, axis="-Y")
            else:
                data = tool.Geometry.generate_outline_mesh(obj, axis="+Z")
            tool.Geometry.change_object_data(obj, data, is_global=True)
        elif self.representation_conversion_method == "BOX":
            if ifc_context.ContextType == "Plan":
                data = tool.Geometry.generate_2d_box_mesh(obj, axis="Z")
            elif ifc_context.ContextIdentifier == "Profile":
                data = tool.Geometry.generate_2d_box_mesh(obj, axis="Y")
            else:
                data = tool.Geometry.generate_3d_box_mesh(obj)
            tool.Geometry.change_object_data(obj, data, is_global=True)

        core.add_representation(
            tool.Ifc,
            tool.Geometry,
            tool.Style,
            tool.Surveyor,
            obj=obj,
            context=ifc_context,
            ifc_representation_class=None,
            profile_set_usage=None,
        )

    def invoke(self, context, event):
        return context.window_manager.invoke_props_dialog(self)

    def draw(self, context):
        row = self.layout.row()
        row.prop(self, "representation_conversion_method", text="")


class SelectConnection(bpy.types.Operator, Operator):
    bl_idname = "bim.select_connection"
    bl_label = "Select Connection"
    bl_options = {"REGISTER", "UNDO"}
    connection: bpy.props.IntProperty()

    def _execute(self, context):
        core.select_connection(tool.Geometry, connection=tool.Ifc.get().by_id(self.connection))


class RemoveConnection(bpy.types.Operator, Operator):
    bl_idname = "bim.remove_connection"
    bl_label = "Remove Connection"
    bl_options = {"REGISTER", "UNDO"}
    connection: bpy.props.IntProperty()

    def _execute(self, context):
        core.remove_connection(tool.Geometry, connection=tool.Ifc.get().by_id(self.connection))


class SwitchRepresentation(bpy.types.Operator, Operator):
    bl_idname = "bim.switch_representation"
    bl_label = "Switch Representation"
    bl_options = {"REGISTER", "UNDO"}
    obj: bpy.props.StringProperty()
    ifc_definition_id: bpy.props.IntProperty()
    should_reload: bpy.props.BoolProperty()
    disable_opening_subtractions: bpy.props.BoolProperty()
    should_switch_all_meshes: bpy.props.BoolProperty()

    def _execute(self, context):
        target_representation = tool.Ifc.get().by_id(self.ifc_definition_id)
        target = target_representation.ContextOfItems
        is_subcontext = target.is_a("IfcGeometricRepresentationSubContext")
        for obj in set(context.selected_objects + [context.active_object]):
            element = tool.Ifc.get_entity(obj)
            if not element:
                continue
            if obj == context.active_object:
                representation = target_representation
            else:
                if is_subcontext:
                    representation = ifcopenshell.util.representation.get_representation(
                        element, target.ContextType, target.ContextIdentifier, target.TargetView
                    )
                else:
                    representation = ifcopenshell.util.representation.get_representation(element, target.ContextType)
            if not representation:
                continue
            core.switch_representation(
                tool.Ifc,
                tool.Geometry,
                obj=obj,
                representation=representation,
                should_reload=self.should_reload,
                is_global=self.should_switch_all_meshes,
                should_sync_changes_first=True,
            )


class RemoveRepresentation(bpy.types.Operator, Operator):
    bl_idname = "bim.remove_representation"
    bl_label = "Remove Representation"
    bl_options = {"REGISTER", "UNDO"}
    representation_id: bpy.props.IntProperty()

    def _execute(self, context):
        core.remove_representation(
            tool.Ifc,
            tool.Geometry,
            obj=context.active_object,
            representation=tool.Ifc.get().by_id(self.representation_id),
        )


class PurgeUnusedRepresentations(bpy.types.Operator, Operator):
    bl_idname = "bim.purge_unused_representations"
    bl_label = "Purge Unused Representations"
    bl_options = {"REGISTER", "UNDO"}

    def _execute(self, context):
        purged_representations = core.purge_unused_representations(tool.Ifc, tool.Geometry)
        self.report({"INFO"}, f"{purged_representations} representations were purged.")


class UpdateRepresentation(bpy.types.Operator, Operator):
    bl_idname = "bim.update_representation"
    bl_label = "Update Representation"
    bl_options = {"REGISTER", "UNDO"}
    obj: bpy.props.StringProperty()
    ifc_representation_class: bpy.props.StringProperty()

    def _execute(self, context):
        if context.active_object and context.active_object.mode != "OBJECT":
            # Ensure mode is object to prevent invalid mesh data causing CTD
            bpy.ops.object.mode_set(mode="OBJECT", toggle=False)

        objs = [bpy.data.objects.get(self.obj)] if self.obj else context.selected_objects
        self.file = IfcStore.get_file()

        for obj in objs:
            # TODO: write unit tests to see how this bulk operation handles
            # contradictory ifc_representation_class values and when
            # ifc_representation_class is IfcTextLiteral
            if not obj.data:
                continue
            self.update_obj_mesh_representation(context, obj)
            IfcStore.edited_objs.discard(obj)
        return {"FINISHED"}

    def update_obj_mesh_representation(self, context, obj):
        product = self.file.by_id(obj.BIMObjectProperties.ifc_definition_id)
        material = ifcopenshell.util.element.get_material(product, should_skip_usage=True)

        if getattr(product, "HasOpenings", False) and obj.data.BIMMeshProperties.has_openings_applied:
            # Meshlike things with openings can only be updated without openings applied.
            return

        if not product.is_a("IfcGridAxis"):
            tool.Geometry.clear_cache(product)

        if product.is_a("IfcGridAxis"):
            # Grid geometry does not follow the "representation" paradigm and needs to be treated specially
            ifcopenshell.api.run("grid.create_axis_curve", self.file, **{"axis_curve": obj, "grid_axis": product})
            return
        elif product.is_a("IfcRelSpaceBoundary"):
            # TODO refactor
            settings = tool.Boundary.get_assign_connection_geometry_settings(obj)
            ifcopenshell.api.run("boundary.assign_connection_geometry", tool.Ifc.get(), **settings)
            return

        if tool.Ifc.is_moved(obj):
            core.edit_object_placement(tool.Ifc, tool.Geometry, tool.Surveyor, obj=obj)

        if material and material.is_a() in ["IfcMaterialProfileSet", "IfcMaterialLayerSet"]:
            if self.ifc_representation_class == "IfcTessellatedFaceSet":
                # We are explicitly casting to a tessellation, so remove all parametric materials.
                element_type = ifcopenshell.util.element.get_type(product)
                if element_type:  # Some invalid IFCs use material sets without a type.
                    ifcopenshell.api.run("material.unassign_material", tool.Ifc.get(), product=element_type)
                ifcopenshell.api.run("material.unassign_material", tool.Ifc.get(), product=product)
            else:
                # These objects are parametrically based on an axis and should not be modified as a mesh
                return

        old_representation = self.file.by_id(obj.data.BIMMeshProperties.ifc_definition_id)
        context_of_items = old_representation.ContextOfItems

        # TODO: remove this code a bit later
        # added this as a fallback for easier transition some annotation types to 3d
        # if they were create before as 2d
        element = tool.Ifc.get_entity(obj)
        if tool.Drawing.is_annotation_object_type(element, ("FALL", "SECTION_LEVEL", "PLAN_LEVEL")):
            context_of_items = tool.Drawing.get_annotation_context("MODEL_VIEW")

        gprop = context.scene.BIMGeoreferenceProperties
        coordinate_offset = None
        if gprop.has_blender_offset and obj.BIMObjectProperties.blender_offset_type == "CARTESIAN_POINT":
            coordinate_offset = Vector(
                (
                    float(gprop.blender_eastings),
                    float(gprop.blender_northings),
                    float(gprop.blender_orthogonal_height),
                )
            )

        representation_data = {
            "context": context_of_items,
            "blender_object": obj,
            "geometry": obj.data,
            "coordinate_offset": coordinate_offset,
            "total_items": max(1, len(obj.material_slots)),
            "should_force_faceted_brep": tool.Geometry.should_force_faceted_brep(),
            "should_force_triangulation": tool.Geometry.should_force_triangulation(),
            "should_generate_uvs": tool.Geometry.should_generate_uvs(obj),
            "ifc_representation_class": self.ifc_representation_class,
        }

        if not self.ifc_representation_class:
            representation_data["ifc_representation_class"] = tool.Geometry.get_ifc_representation_class(
                product, old_representation
            )
            representation_data["profile_set_usage"] = tool.Geometry.get_profile_set_usage(product)
            representation_data["text_literal"] = tool.Geometry.get_text_literal(old_representation)

        new_representation = ifcopenshell.api.run("geometry.add_representation", self.file, **representation_data)

        if tool.Geometry.is_body_representation(new_representation):
            [
                tool.Geometry.run_style_add_style(obj=mat)
                for mat in tool.Geometry.get_object_materials_without_styles(obj)
            ]
            ifcopenshell.api.run(
                "style.assign_representation_styles",
                self.file,
                shape_representation=new_representation,
                styles=tool.Geometry.get_styles(obj, only_assigned_to_faces=True),
                should_use_presentation_style_assignment=context.scene.BIMGeometryProperties.should_use_presentation_style_assignment,
            )
            tool.Geometry.record_object_materials(obj)

        # TODO: move this into a replace_representation usecase or something
        for inverse in self.file.get_inverse(old_representation):
            ifcopenshell.util.element.replace_attribute(inverse, old_representation, new_representation)

        obj.data.BIMMeshProperties.ifc_definition_id = int(new_representation.id())
        obj.data.name = f"{old_representation.ContextOfItems.id()}/{new_representation.id()}"

        # TODO: In simple scenarios, a type has a ShapeRepresentation of ID
        # 123. This is then mapped through mapped representations by
        # occurrences, with no cartesian transformation. In this case, the mesh
        # data is 100% shared and therefore all have the same mesh name
        # referencing ID 123. (i.e. the local origins are shared). However, in
        # complex scenarios, occurrences may have their own cartesian
        # transformation (via MappingTarget). This will mean that occurrences
        # will not share the same mesh data and will instead reference a
        # different ShapeRepresentation ID. In this scenario, we have to
        # propagate the obj.data back to the type itself and all sibling
        # occurrences and accommodate their individual cartesian
        # transformations.

        core.remove_representation(tool.Ifc, tool.Geometry, obj=obj, representation=old_representation)
        if obj.data.BIMMeshProperties.ifc_parameters:
            core.get_representation_ifc_parameters(tool.Geometry, obj=obj)


class UpdateParametricRepresentation(bpy.types.Operator):
    bl_idname = "bim.update_parametric_representation"
    bl_label = "Update Parametric Representation"
    bl_options = {"REGISTER", "UNDO"}
    index: bpy.props.IntProperty()

    @classmethod
    def poll(cls, context):
        return context.active_object and context.active_object.mode == "OBJECT"

    def execute(self, context):
        self.file = IfcStore.get_file()
        obj = context.active_object
        props = obj.data.BIMMeshProperties
        parameter = props.ifc_parameters[self.index]
        self.file.by_id(parameter.step_id)[parameter.index] = parameter.value
        show_representation_parameters = bool(props.ifc_parameters)
        core.switch_representation(
            tool.Ifc,
            tool.Geometry,
            obj=obj,
            representation=tool.Ifc.get().by_id(props.ifc_definition_id),
            should_reload=True,
            is_global=True,
            should_sync_changes_first=False,
        )
        if show_representation_parameters:
            core.get_representation_ifc_parameters(tool.Geometry, obj=obj)
        return {"FINISHED"}


class GetRepresentationIfcParameters(bpy.types.Operator, Operator):
    bl_idname = "bim.get_representation_ifc_parameters"
    bl_label = "Get Representation IFC Parameters"
    bl_options = {"REGISTER", "UNDO"}

    def _execute(self, context):
        core.get_representation_ifc_parameters(tool.Geometry, obj=context.active_object)
        parameters = context.active_object.data.BIMMeshProperties.ifc_parameters
        self.report({"INFO"}, f"{len(parameters)} parameters found.")


class CopyRepresentation(bpy.types.Operator, Operator):
    bl_idname = "bim.copy_representation"
    bl_label = "Copy Representation"
    bl_options = {"REGISTER", "UNDO"}
    obj: bpy.props.StringProperty()

    def _execute(self, context):
        if not context.active_object:
            return
        bm = bmesh.new()
        bm.from_mesh(context.active_object.data)
        geometric_context = tool.Root.get_representation_context(
            tool.Root.get_object_representation(context.active_object)
        )
        for obj in context.selected_objects:
            if obj == context.active_object:
                continue
            if obj.data:
                element = tool.Ifc.get_entity(obj)
                if not element:
                    continue
                bm.to_mesh(obj.data)
                old_rep = tool.Geometry.get_representation_by_context(element, geometric_context)
                if old_rep:
                    ifcopenshell.api.run(
                        "geometry.unassign_representation", tool.Ifc.get(), product=element, representation=old_rep
                    )
                    ifcopenshell.api.run("geometry.remove_representation", tool.Ifc.get(), representation=old_rep)
                core.add_representation(
                    tool.Ifc,
                    tool.Geometry,
                    tool.Style,
                    tool.Surveyor,
                    obj=obj,
                    context=geometric_context,
                    ifc_representation_class=None,
                    profile_set_usage=None,
                )


class OverrideDelete(bpy.types.Operator):
    bl_idname = "bim.override_object_delete"
    bl_label = "IFC Delete"
    bl_options = {"REGISTER", "UNDO"}
    use_global: bpy.props.BoolProperty(default=False)
    confirm: bpy.props.BoolProperty(default=True)
    is_batch: bpy.props.BoolProperty(name="Is Batch", default=False)

    @classmethod
    def poll(cls, context):
        return len(context.selected_objects) > 0

    def execute(self, context):
        # Deep magick from the dawn of time
        if tool.Ifc.get():
            return IfcStore.execute_ifc_operator(self, context)
        for obj in context.selected_objects:
            bpy.data.objects.remove(obj)
        # Required otherwise gizmos are still visible
        context.view_layer.objects.active = None
        return {"FINISHED"}

    def invoke(self, context, event):
        if tool.Ifc.get():
            total_elements = len(tool.Ifc.get().wrapped_data.entity_names())
            total_polygons = sum([len(o.data.polygons) for o in context.selected_objects if o.type == "MESH"])
            # These numbers are a bit arbitrary, but basically batching is only
            # really necessary on large models and large geometry removals.
            self.is_batch = total_elements > 500000 and total_polygons > 2000
            if self.is_batch:
                return context.window_manager.invoke_props_dialog(self)
            elif self.confirm:
                return context.window_manager.invoke_confirm(self, event)
        elif self.confirm:
            return context.window_manager.invoke_confirm(self, event)
        self.confirm = True
        return self.execute(context)

    def draw(self, context):
        row = self.layout.row()
        row.label(text="Warning: Faster deletion will use more memory.", icon="ERROR")
        row = self.layout.row()
        row.prop(self, "is_batch", text="Enable Faster Deletion")

    def _execute(self, context):
        if self.is_batch:
            ifcopenshell.util.element.batch_remove_deep2(tool.Ifc.get())

        self.process_arrays(context)
        for obj in context.selected_objects:
            element = tool.Ifc.get_entity(obj)
            if element:
                if ifcopenshell.util.element.get_pset(element, "BBIM_Array"):
                    self.report({"INFO"}, "Elements that are part of an array cannot be deleted.")
                    return {"FINISHED"}
                tool.Geometry.delete_ifc_object(obj)
            else:
                bpy.data.objects.remove(obj)

        if self.is_batch:
            old_file = tool.Ifc.get()
            old_file.end_transaction()
            new_file = ifcopenshell.util.element.unbatch_remove_deep2(tool.Ifc.get())
            new_file.begin_transaction()
            tool.Ifc.set(new_file)
            self.transaction_data = {"old_file": old_file, "new_file": new_file}
            IfcStore.add_transaction_operation(self)
        # Required otherwise gizmos are still visible
        context.view_layer.objects.active = None
        return {"FINISHED"}

    def rollback(self, data):
        tool.Ifc.set(data["old_file"])
        data["old_file"].undo()

    def commit(self, data):
        data["old_file"].redo()
        tool.Ifc.set(data["new_file"])

    def process_arrays(self, context):
        selected_objects = set(context.selected_objects)
        array_parents = set()
        for obj in context.selected_objects:
            element = tool.Ifc.get_entity(obj)
            if not element:
                continue
            pset = ifcopenshell.util.element.get_pset(element, "BBIM_Array")
            if not pset:
                continue
            array_parents.add(tool.Ifc.get().by_guid(pset["Parent"]))

        for array_parent in array_parents:
            array_parent_obj = tool.Ifc.get_object(array_parent)
            data = [(i, data) for i, data in enumerate(tool.Blender.Modifier.Array.get_modifiers_data(array_parent))]
            # NOTE: there is a way to remove arrays more precisely but it's more complex
            for i, modifier_data in reversed(data):
                children = set(tool.Blender.Modifier.Array.get_children_objects(modifier_data))
                if children.issubset(selected_objects):
                    with context.temp_override(active_object=array_parent_obj):
                        bpy.ops.bim.remove_array(item=i)
                else:
                    break  # allows to remove only n last layers of an array


class OverrideOutlinerDelete(bpy.types.Operator):
    bl_idname = "bim.override_outliner_delete"
    bl_label = "IFC Delete"
    bl_options = {"REGISTER", "UNDO"}
    hierarchy: bpy.props.BoolProperty(default=False)
    is_batch: bpy.props.BoolProperty(name="Is Batch", default=False)

    @classmethod
    def poll(cls, context):
        return len(getattr(context, "selected_ids", [])) > 0

    def execute(self, context):
        # In this override, we don't check self.hierarchy. This effectively
        # makes Delete and Delete Hierarchy identical. This is on purpose, since
        # non-hierarchical deletion may imply a whole bunch of potentially
        # unintended IFC spatial modifications. To make life less confusing for
        # the user, Delete means Delete. End of story.
        # Deep magick from the dawn of time
        if IfcStore.get_file():
            return IfcStore.execute_ifc_operator(self, context)
        # https://blender.stackexchange.com/questions/203729/python-get-selected-objects-in-outliner
        objects_to_delete = set()
        collections_to_delete = set()
        for item in context.selected_ids:
            if item.bl_rna.identifier == "Collection":
                collection = bpy.data.collections.get(item.name)
                collection_data = self.get_collection_objects_and_children(collection)
                objects_to_delete |= collection_data["objects"]
                collections_to_delete |= collection_data["children"]
                collections_to_delete.add(collection)
            elif item.bl_rna.identifier == "Object":
                objects_to_delete.add(bpy.data.objects.get(item.name))
        for obj in objects_to_delete:
            bpy.data.objects.remove(obj)
        for collection in collections_to_delete:
            bpy.data.collections.remove(collection)
        return {"FINISHED"}

    def invoke(self, context, event):
        if tool.Ifc.get():
            total_elements = len(tool.Ifc.get().wrapped_data.entity_names())
            total_polygons = sum([len(o.data.polygons) for o in context.selected_objects if o.type == "MESH"])
            # These numbers are a bit arbitrary, but basically batching is only
            # really necessary on large models and large geometry removals.
            self.is_batch = total_elements > 500000 and total_polygons > 2000
            if self.is_batch:
                return context.window_manager.invoke_props_dialog(self)
        return self.execute(context)

    def draw(self, context):
        row = self.layout.row()
        row.label(text="Warning: Faster deletion will use more memory.", icon="ERROR")
        row = self.layout.row()
        row.prop(self, "is_batch", text="Enable Faster Deletion")

    def _execute(self, context):
        if self.is_batch:
            ifcopenshell.util.element.batch_remove_deep2(tool.Ifc.get())
        objects_to_delete = set()
        collections_to_delete = set()
        for item in context.selected_ids:
            if item.bl_rna.identifier == "Collection":
                collection = bpy.data.collections.get(item.name)
                collection_data = self.get_collection_objects_and_children(collection)
                objects_to_delete |= collection_data["objects"]
                collections_to_delete |= collection_data["children"]
                collections_to_delete.add(collection)
            elif item.bl_rna.identifier == "Object":
                objects_to_delete.add(bpy.data.objects.get(item.name))
        for obj in objects_to_delete:
            if tool.Ifc.get_entity(obj):
                tool.Geometry.delete_ifc_object(obj)
            else:
                bpy.data.objects.remove(obj)
        for collection in collections_to_delete:
            bpy.data.collections.remove(collection)
        if self.is_batch:
            old_file = tool.Ifc.get()
            old_file.end_transaction()
            new_file = ifcopenshell.util.element.unbatch_remove_deep2(tool.Ifc.get())
            new_file.begin_transaction()
            tool.Ifc.set(new_file)
            self.transaction_data = {"old_file": old_file, "new_file": new_file}
            IfcStore.add_transaction_operation(self)
        return {"FINISHED"}

    def get_collection_objects_and_children(self, collection):
        objects = set()
        children = set()
        queue = [collection]
        while queue:
            collection = queue.pop()
            for obj in collection.objects:
                objects.add(obj)
            queue.extend(collection.children)
            children = children.union(collection.children)
        return {"objects": objects, "children": children}

    def rollback(self, data):
        tool.Ifc.set(data["old_file"])
        data["old_file"].undo()

    def commit(self, data):
        data["old_file"].redo()
        tool.Ifc.set(data["new_file"])


class OverrideDuplicateMoveMacro(bpy.types.Macro):
    bl_idname = "bim.override_object_duplicate_move_macro"
    bl_label = "IFC Duplicate Objects"
    bl_options = {"REGISTER", "UNDO"}


class OverrideDuplicateMove(bpy.types.Operator):
    bl_idname = "bim.override_object_duplicate_move"
    bl_label = "IFC Duplicate Objects"
    bl_options = {"REGISTER", "UNDO"}
    is_interactive: bpy.props.BoolProperty(name="Is Interactive", default=True)

    @classmethod
    def poll(cls, context):
        return len(context.selected_objects) > 0

    def execute(self, context):
        return OverrideDuplicateMove.execute_duplicate_operator(self, context, linked=False)

    def _execute(self, context):
        return OverrideDuplicateMove.execute_ifc_duplicate_operator(self, context)

    @staticmethod
    def execute_duplicate_operator(self, context, linked=False):
        # Deep magick from the dawn of time
        if IfcStore.get_file():
            IfcStore.execute_ifc_operator(self, context)
            if self.new_active_obj:
                context.view_layer.objects.active = self.new_active_obj
            return {"FINISHED"}

        new_active_obj = None
        for obj in context.selected_objects:
            new_obj = obj.copy()
            if linked and obj.data:
                new_obj.data = obj.data.copy()
            if obj == context.active_object:
                new_active_obj = new_obj
            for collection in obj.users_collection:
                collection.objects.link(new_obj)
            obj.select_set(False)
            new_obj.select_set(True)
        if new_active_obj:
            context.view_layer.objects.active = new_active_obj
        return {"FINISHED"}

    @staticmethod
    def execute_ifc_duplicate_operator(self, context, linked=False):
        objects_to_duplicate = set(context.selected_objects)

        # handle arrays
        arrays_to_duplicate, array_children = OverrideDuplicateMove.process_arrays(self, context)
        objects_to_duplicate -= array_children
        for child in array_children:
            child.select_set(False)

        self.new_active_obj = None
        # Track decompositions so they can be recreated after the operation
        relationships = tool.Root.get_decomposition_relationships(objects_to_duplicate)
        old_to_new = {}

        for obj in objects_to_duplicate:
            element = tool.Ifc.get_entity(obj)
            if element and element.is_a("IfcAnnotation") and element.ObjectType == "DRAWING":
                continue  # For now, don't copy drawings until we stabilise a bit more. It's tricky.

            linked_non_ifc_object = linked and not element

            # Prior to duplicating, sync the object placement to make decomposition recreation more stable.
            if tool.Ifc.is_moved(obj):
                blenderbim.core.geometry.edit_object_placement(tool.Ifc, tool.Geometry, tool.Surveyor, obj=obj)

            new_obj = obj.copy()
            temp_data = None

            if obj.data and not linked_non_ifc_object:
                # assure root.copy_class won't replace the previous mesh globally
                temp_data = obj.data.copy()
                new_obj.data = temp_data

            if obj == context.active_object:
                self.new_active_obj = new_obj
            for collection in obj.users_collection:
                collection.objects.link(new_obj)
            obj.select_set(False)
            new_obj.select_set(True)

            if linked_non_ifc_object:
                continue

            # clear object's collection so it will be able to have it's own
            new_obj.BIMObjectProperties.collection = None
            # copy the actual class
            new = blenderbim.core.root.copy_class(tool.Ifc, tool.Collector, tool.Geometry, tool.Root, obj=new_obj)

            # clean up the orphaned mesh with ifc id of the original object to avoid confusion
            # IfcGridAxis keeps the same mesh data (it's pointing to ifc id 0, so it's not a problem)
            if new and temp_data and not new.is_a("IfcGridAxis"):
                tool.Blender.remove_data_block(temp_data)

            if new:
                # TODO: handle array data for other cases of duplication
                array_data = arrays_to_duplicate.get(obj, None)
                tool.Model.handle_array_on_copied_element(new, array_data)
                if array_data:
                    for child in tool.Blender.Modifier.Array.get_all_children_objects(new):
                        child.select_set(True)

                # TODO: add new array children to recreate their decomposition too
                old_to_new[element] = [new]
                if new.is_a("IfcRelSpaceBoundary"):
                    tool.Boundary.decorate_boundary(new_obj)

        # Recreate decompositions
        tool.Root.recreate_decompositions(relationships, old_to_new)
        blenderbim.bim.handler.refresh_ui_data()
        return old_to_new

    @staticmethod
    def process_arrays(self, context):
        selected_objects = set(context.selected_objects)
        array_parents = set()
        arrays_to_create = dict()
        array_children = set()  # will be ignored during the duplication

        for obj in context.selected_objects:
            element = tool.Ifc.get_entity(obj)
            if not element:
                continue
            pset = ifcopenshell.util.element.get_pset(element, "BBIM_Array")
            if not pset:
                continue
            array_parents.add(tool.Ifc.get().by_guid(pset["Parent"]))

        for array_parent in array_parents:
            array_parent_obj = tool.Ifc.get_object(array_parent)
            if array_parent_obj not in selected_objects:
                continue

            array_data = []
            for modifier_data in tool.Blender.Modifier.Array.get_modifiers_data(array_parent):
                children = set(tool.Blender.Modifier.Array.get_children_objects(modifier_data))
                if children.issubset(selected_objects):
                    modifier_data["children"] = []
                    array_data.append(modifier_data)
                    array_children.update(children)
                else:
                    break  # allows to duplicate only n first layers of an array

            if array_data:
                arrays_to_create[array_parent_obj] = array_data

        return arrays_to_create, array_children


class OverrideDuplicateMoveLinkedMacro(bpy.types.Macro):
    bl_idname = "bim.override_object_duplicate_move_linked_macro"
    bl_label = "IFC Duplicate Linked"
    bl_options = {"REGISTER", "UNDO"}


class OverrideDuplicateMoveLinked(bpy.types.Operator):
    bl_idname = "bim.override_object_duplicate_move_linked"
    bl_label = "IFC Duplicate Linked"
    bl_options = {"REGISTER", "UNDO"}

    @classmethod
    def poll(cls, context):
        return len(context.selected_objects) > 0

    def execute(self, context):
        return OverrideDuplicateMove.execute_duplicate_operator(self, context, linked=True)

    def _execute(self, context):
        return OverrideDuplicateMove.execute_ifc_duplicate_operator(self, context, linked=True)


class DuplicateMoveLinkedAggregateMacro(bpy.types.Macro):
    bl_idname = "bim.object_duplicate_move_linked_aggregate_macro"
    bl_label = "IFC Duplicate Linked Aggregate"
    bl_options = {"REGISTER", "UNDO"}


class DuplicateMoveLinkedAggregate(bpy.types.Operator):
    bl_idname = "bim.object_duplicate_move_linked_aggregate"
    bl_label = "IFC Duplicate Linked Aggregate"
    bl_options = {"REGISTER", "UNDO"}
    is_interactive: bpy.props.BoolProperty(name="Is Interactive", default=True)

    @classmethod
    def poll(cls, context):
        return len(context.selected_objects) > 0

    def execute(self, context):
        return OverrideDuplicateMove.execute_duplicate_operator(self, context, linked=False)

    def _execute(self, context):
        return DuplicateMoveLinkedAggregate.execute_ifc_duplicate_linked_aggregate_operator(self, context)

    def execute_ifc_duplicate_linked_aggregate_operator(self, context):
        self.new_active_obj = None
        self.group_name = "Linked Aggregate"
        old_to_new = {}

<<<<<<< HEAD
        def select_objects_and_add_data(element): 
            add_linked_aggregate_group(element)
            obj = tool.Ifc.get_object(element)
            obj.select_set(True)
            parts = ifcopenshell.util.element.get_parts(element)
            if parts:
=======
        ### Adding the assembly data
        def add_assembly_data(element, parent, data_to_add):
            pset = ifcopenshell.util.element.get_pset(element, "BBIM_Aggregate_Data")
            data = [data_to_add]

            if pset:
                if parent == None:
                    ifcopenshell.api.run(
                        "pset.edit_pset",
                        tool.Ifc.get(),
                        pset=tool.Ifc.get().by_id(pset["id"]),
                        properties={"Data": tool.Ifc.get().createIfcText(json.dumps(data))},
                    )
                else:
                    ifcopenshell.api.run(
                        "pset.edit_pset",
                        tool.Ifc.get(),
                        pset=tool.Ifc.get().by_id(pset["id"]),
                        properties={"Parent": parent.GlobalId, "Data": tool.Ifc.get().createIfcText(json.dumps(data))},
                    )

            else:
                pset = ifcopenshell.api.run(
                    "pset.add_pset", tool.Ifc.get(), product=element, name="BBIM_Aggregate_Data"
                )

                ifcopenshell.api.run(
                    "pset.edit_pset",
                    tool.Ifc.get(),
                    pset=pset,
                    properties={"Parent": parent.GlobalId, "Data": tool.Ifc.get().createIfcText(json.dumps(data))},
                )

        def add_child_to_assembly_data(new_entity):
            pset = ifcopenshell.util.element.get_pset(new_entity, "BBIM_Aggregate_Data")
            parent_element = tool.Ifc.get().by_guid(pset["Parent"])
            parent_pset = ifcopenshell.util.element.get_pset(parent_element, "BBIM_Aggregate_Data")
            data = json.loads(parent_pset["Data"])
            data[0]["children"].append(new_entity.GlobalId)

            ifcopenshell.api.run(
                "pset.edit_pset",
                tool.Ifc.get(),
                pset=tool.Ifc.get().by_id(parent_pset["id"]),
                properties={"Data": tool.Ifc.get().createIfcText(json.dumps(data))},
            )

        def create_data_structure(entity, level=-1):
            level += 1

            data_children = {
                "children": [],
                "instance_of": [],
            }

            data_parent = {
                "children": [],
                "instance_of": [entity.GlobalId],
            }

            if not entity.is_a("IfcElementAssembly"):
                return
            else:
                if level == 0:
                    add_assembly_data(entity, entity, data_parent)
                else:
                    add_assembly_data(entity, None, data_parent)
                parts = ifcopenshell.util.element.get_parts(entity)
                for part in parts:
                    if part.is_a("IfcElementAssembly"):
                        add_assembly_data(part, entity, data_children)
                        add_child_to_assembly_data(part)
                        create_data_structure(part, level)
                        continue
                    add_assembly_data(part, entity, data_children)
                    add_child_to_assembly_data(part)

                return

        def recreate_data_structure(entity, level=-1):
            level += 1

            pset = ifcopenshell.util.element.get_pset(entity, "BBIM_Aggregate_Data")
            pset_data = json.loads(pset["Data"])[0]
            instance_of = pset_data["instance_of"]

            data_children = {
                "children": [],
                "instance_of": [],
            }

            # Keeps instance ID through all copies
            data_parent = {
                "children": [],
                "instance_of": instance_of,
            }

            if not entity.is_a("IfcElementAssembly"):
                return
            else:
                if level == 0:
                    add_assembly_data(entity, entity, data_parent)
                else:
                    add_assembly_data(entity, None, data_parent)
                parts = ifcopenshell.util.element.get_parts(entity)
>>>>>>> c6454803
                for part in parts:
                    if part.is_a("IfcElementAssembly"):
                        select_objects_and_add_data(part)
                    add_linked_aggregate_group(part)
                    obj = tool.Ifc.get_object(part)
                    obj.select_set(True)

        def add_linked_aggregate_group(element):
            linked_aggregate_group = None
            product_groups_name = [
                r.RelatingGroup.Name
                for r in getattr(element, "HasAssignments", []) or []
                if r.is_a("IfcRelAssignsToGroup")
            ]
            if self.group_name in product_groups_name:
                return
                            
            linked_aggregate_group = ifcopenshell.api.run("group.add_group", tool.Ifc.get(), Name=self.group_name)
            ifcopenshell.api.run(
                "group.assign_group", tool.Ifc.get(), products=[element], group=linked_aggregate_group
            )
       
             
        if len(context.selected_objects) != 1:
            return {"FINISHED"}

        selected_obj = context.selected_objects[0]
        selected_element = tool.Ifc.get_entity(selected_obj)

        if selected_element.is_a("IfcElementAssembly"):
            pass
        elif selected_element.Decomposes:
            if selected_element.Decomposes[0].RelatingObject.is_a("IfcElementAssembly"):
                selected_element = selected_element.Decomposes[0].RelatingObject
                selected_obj = tool.Ifc.get_object(selected_element)
        else:
            self.report({"INFO"}, "Object is not part of a IfcElementAssembly.")
            return {"FINISHED"}


        select_objects_and_add_data(selected_element)

        old_to_new = OverrideDuplicateMove.execute_ifc_duplicate_operator(self, context, linked=True)

        # TODO check how this will interact with the new code from duplicate operator
        for old_element, new_element in old_to_new.items():
            old_aggregate = ifcopenshell.util.element.get_aggregate(old_element)
            if old_aggregate:
                if old_element.GlobalId == selected_element.GlobalId:
                    blenderbim.core.aggregate.unassign_object(
                                                tool.Ifc,
                                                tool.Aggregate,
                                                tool.Collector,
                                                relating_obj=tool.Ifc.get_object(old_aggregate),
                                                related_obj=tool.Ifc.get_object(new_element[0]),
                                            )
                else:
                    new_aggregate = old_to_new[old_aggregate]
                    blenderbim.core.aggregate.assign_object(
                                                tool.Ifc,
                                                tool.Aggregate,
                                                tool.Collector,
                                                relating_obj=tool.Ifc.get_object(new_aggregate[0]),
                                                related_obj=tool.Ifc.get_object(new_element[0]),
                                            )

        blenderbim.bim.handler.refresh_ui_data()

        return old_to_new


class RefreshLinkedAggregate(bpy.types.Operator):
    bl_idname = "bim.refresh_linked_aggregate"
    bl_label = "IFC Refresh Linked Aggregate"
    bl_options = {"REGISTER", "UNDO"}

    @classmethod
    def poll(cls, context):
        return len(context.selected_objects) > 0

    def execute(self, context):
        # Deep magick from the dawn of time
        if IfcStore.get_file():
            IfcStore.execute_ifc_operator(self, context)
            return {"FINISHED"}

        return {"FINISHED"}

    def _execute(self, context):
<<<<<<< HEAD
        self.group_name = 'Linked Aggregate'
=======
        refresh_start_time = time()
        self.new_active_obj = None
        old_to_new = {}

        def remove_objects(entity, level=-1, parents=[]):
            level += 1
            if level == 0:
                parents = [entity]
            parts = ifcopenshell.util.element.get_parts(entity)
            for part in parts:
                if part.is_a("IfcElementAssembly"):
                    parents.append(part)
                    remove_objects(part, level, parents)
                    continue
                else:
                    part_obj = tool.Ifc.get_object(part)
                    if part_obj:
                        tool.Geometry.delete_ifc_object(part_obj)

            return parents

        def duplicate_children(entity):
            pset = ifcopenshell.util.element.get_pset(entity, "BBIM_Aggregate_Data")
            pset_data = json.loads(pset["Data"])[0]
            instance_of = pset_data["instance_of"][0]
>>>>>>> c6454803

        def delete_objects(element):
            parts = ifcopenshell.util.element.get_parts(element)
            if parts:
                for part in parts:
                    if part.is_a("IfcElementAssembly"):
<<<<<<< HEAD
                        delete_objects(part)
                    tool.Geometry.delete_ifc_object(tool.Ifc.get_object(part))
                    
            tool.Geometry.delete_ifc_object(tool.Ifc.get_object(element))
        
=======
                        if not pset:
                            data_children = {
                                "children": [],
                                "instance_of": [part.GlobalId],
                            }
                            data = [data_children]

                            pset = ifcopenshell.api.run(
                                "pset.add_pset", tool.Ifc.get(), product=part, name="BBIM_Aggregate_Data"
                            )
                            ifcopenshell.api.run(
                                "pset.edit_pset",
                                tool.Ifc.get(),
                                pset=pset,
                                properties={
                                    "Parent": instance_entity.GlobalId,
                                    "Data": tool.Ifc.get().createIfcText(json.dumps(data)),
                                },
                            )

                            part_obj = tool.Ifc.get_object(part)
                            new_part = duplicate_objects(part_obj)

                            blenderbim.core.aggregate.assign_object(
                                tool.Ifc,
                                tool.Aggregate,
                                tool.Collector,
                                relating_obj=tool.Ifc.get_object(entity),
                                related_obj=tool.Ifc.get_object(new_part),
                            )
                            duplicate_children(new_part)

                for part in parts:
                    pset = ifcopenshell.util.element.get_pset(part, "BBIM_Aggregate_Data")
                    if part.is_a("IfcElementAssembly"):
                        pass

                    else:
                        if not pset:
                            pset = ifcopenshell.api.run(
                                "pset.add_pset", tool.Ifc.get(), product=part, name="BBIM_Aggregate_Data"
                            )
                        else:
                            pset = ifcopenshell.util.element.get_pset(part, "BBIM_Aggregate_Data")
                            pset = tool.Ifc.get().by_id(pset["id"])

                        data_children = {
                            "children": [],
                            "instance_of": [],
                        }
                        data = [data_children]

                        ifcopenshell.api.run(
                            "pset.edit_pset",
                            tool.Ifc.get(),
                            pset=pset,
                            properties={
                                "Parent": instance_entity.GlobalId,
                                "Data": tool.Ifc.get().createIfcText(json.dumps(data)),
                            },
                        )

                        part_obj = tool.Ifc.get_object(part)
                        new_part = duplicate_objects(part_obj)
                        blenderbim.core.aggregate.assign_object(
                            tool.Ifc,
                            tool.Aggregate,
                            tool.Collector,
                            relating_obj=tool.Ifc.get_object(entity),
                            related_obj=tool.Ifc.get_object(new_part),
                        )

        def duplicate_objects(obj, is_root=False):
            new_obj = obj.copy()
            if obj.data:
                new_obj.data = obj.data.copy()
            if obj == context.active_object:
                self.new_active_obj = new_obj
            for collection in obj.users_collection:
                collection.objects.link(new_obj)
            obj.select_set(False)
            new_obj.select_set(True)

            # This is needed to make sure the new object gets unlink from
            # the old object assembly collection
            new_obj.BIMObjectProperties.collection = None

            # Copy the actual class
            new_entity = blenderbim.core.root.copy_class(
                tool.Ifc, tool.Collector, tool.Geometry, tool.Root, obj=new_obj
            )

            if new_entity:
                tool.Model.handle_array_on_copied_element(new_entity)

                if not new_entity.is_a("IfcElementAssembly"):
                    blenderbim.core.aggregate.unassign_object(
                        tool.Ifc,
                        tool.Aggregate,
                        tool.Collector,
                        relating_obj=obj,
                        related_obj=tool.Ifc.get_object(new_entity),
                    )

                old_to_new[tool.Ifc.get_entity(obj)] = [new_entity]

            return new_entity

>>>>>>> c6454803
        if len(context.selected_objects) != 1:
            return {"FINISHED"}

        selected_obj = context.selected_objects[0]
        selected_element = tool.Ifc.get_entity(selected_obj)

        if selected_element.is_a("IfcElementAssembly"):
            pass
        elif selected_element.Decomposes:
            if selected_element.Decomposes[0].RelatingObject.is_a("IfcElementAssembly"):
                selected_element = selected_element.Decomposes[0].RelatingObject
                selected_obj = tool.Ifc.get_object(selected_element)
        else:
            self.report({"INFO"}, "Object is not part of a IfcElementAssembly.")
            return {"FINISHED"}

<<<<<<< HEAD
        product_linked_agg_group = [
            r.RelatingGroup
            for r in getattr(selected_element, "HasAssignments", []) or []
            if r.is_a("IfcRelAssignsToGroup")
            if self.group_name in r.RelatingGroup.Name
        ]
        selection_group = product_linked_agg_group[0].id()
        
        elements = tool.Drawing.get_group_elements(tool.Ifc.get().by_id(selection_group))
        for element in elements:
            if element.GlobalId == selected_element.GlobalId:
                continue
=======
        pset = ifcopenshell.util.element.get_pset(selected_root_entity, "BBIM_Aggregate_Data")
        if not pset:
            self.report({"INFO"}, "Object is not part of an assembly aggregate.")
            return {"FINISHED"}

        pset_data = json.loads(pset["Data"])[0]
        instance_of = pset_data["instance_of"][0]
        original_root_entity = tool.Ifc.get().by_guid(instance_of)
        if original_root_entity == selected_root_entity:
            self.report({"INFO"}, "Cannot refresh original assembly. Select an assembly instance.")
            return {"FINISHED"}

        parents = remove_objects(selected_root_entity)

        original_root_object = tool.Ifc.get_object(original_root_entity)

        selected_matrix = selected_root_obj.matrix_world
        original_matrix = original_root_object.matrix_world

        for parent in parents:
            duplicate_children(parent)

        # Remove connections with old objects
        for new in old_to_new.values():
            for connection in new[0].ConnectedTo:
                entity = connection.RelatedElement
                if entity in old_to_new.keys():
                    core.remove_connection(tool.Geometry, connection=connection)
            for connection in new[0].ConnectedFrom:
                entity = connection.RelatingElement
                if entity in old_to_new.keys():
                    core.remove_connection(tool.Geometry, connection=connection)

        old_objs = []
        for old, new in old_to_new.items():
            old_objs.append(tool.Ifc.get_object(old))

            new_obj = tool.Ifc.get_object(new[0])

            matrix_diff = Matrix.inverted(original_matrix) @ new_obj.matrix_world
            new_matrix = selected_matrix @ matrix_diff
>>>>>>> c6454803

            element_aggregate = ifcopenshell.util.element.get_aggregate(element)
            
            selected_matrix = selected_obj.matrix_world
            object_duplicate = tool.Ifc.get_object(element)
            duplicate_matrix = object_duplicate.matrix_world.decompose()
            
            delete_objects(element)
            
            for obj in context.selected_objects:
                obj.select_set(False)
                
            tool.Ifc.get_object(selected_element).select_set(True)
            
            old_to_new = DuplicateMoveLinkedAggregate.execute_ifc_duplicate_linked_aggregate_operator(self, context)
            for old, new in old_to_new.items():
                
                new_obj = tool.Ifc.get_object(new[0])
                new_base_matrix = Matrix.LocRotScale(*duplicate_matrix)
                matrix_diff = Matrix.inverted(selected_matrix) @ new_obj.matrix_world 
                new_obj_matrix = new_base_matrix @ matrix_diff
                new_obj.matrix_world = new_obj_matrix

                
                if element_aggregate and new[0].is_a("IfcElementAssembly"):
                    new_aggregate = ifcopenshell.util.element.get_aggregate(new[0])
                    if not new_aggregate:
                        blenderbim.core.aggregate.assign_object(
                                                    tool.Ifc,
                                                    tool.Aggregate,
                                                    tool.Collector,
                                                    relating_obj=tool.Ifc.get_object(element_aggregate),
                                                    related_obj=tool.Ifc.get_object(new[0]),
                                                )                        

        
        # TODO Add a "Mirror" option that treats the matrix differently
        
        # TODO Think of more edge cases and issues already reported

        blenderbim.bim.handler.refresh_ui_data()

<<<<<<< HEAD
=======
        operator_time = time() - refresh_start_time
        if operator_time > 10:
            self.report({"INFO"}, "Refresh Aggregate was finished in {:.2f} seconds".format(operator_time))
        return {"FINISHED"}

>>>>>>> c6454803

class OverrideJoin(bpy.types.Operator, Operator):
    bl_idname = "bim.override_object_join"
    bl_label = "IFC Join"
    bl_options = {"REGISTER", "UNDO"}

    def invoke(self, context, event):
        if not tool.Ifc.get():
            return bpy.ops.object.join()
        return self.execute(context)

    def _execute(self, context):
        if not tool.Ifc.get():
            return bpy.ops.object.join()

        if not context.active_object:
            return

        self.target = context.active_object
        self.target_element = tool.Ifc.get_entity(self.target)
        if self.target_element:
            return self.join_ifc_obj()
        return self.join_blender_obj()

    def join_ifc_obj(self):
        representation = tool.Ifc.get().by_id(self.target.data.BIMMeshProperties.ifc_definition_id)
        if representation.RepresentationType in ("Tessellation", "Brep"):
            for obj in bpy.context.selected_objects:
                if obj == self.target:
                    continue
                element = tool.Ifc.get_entity(obj)
                if element:
                    ifcopenshell.api.run("root.remove_product", tool.Ifc.get(), product=element)
            bpy.ops.object.join()
            bpy.ops.bim.update_representation(obj=self.target.name, ifc_representation_class="")
        elif representation.RepresentationType == "SweptSolid":
            target_placement = np.array(self.target.matrix_world)
            items = list(representation.Items)
            for obj in bpy.context.selected_objects:
                if obj == self.target:
                    continue
                element = tool.Ifc.get_entity(obj)

                # Non IFC elements cannot be joined since we cannot guarantee SweptSolid compliance
                if not element:
                    obj.select_set(False)
                    continue

                # Only objects of the same representation type can be joined
                obj_rep = tool.Ifc.get().by_id(obj.data.BIMMeshProperties.ifc_definition_id)
                if obj_rep.RepresentationType != "SweptSolid":
                    obj.select_set(False)
                    continue

                placement = np.array(obj.matrix_world)

                for item in obj_rep.Items:
                    copied_item = ifcopenshell.util.element.copy_deep(tool.Ifc.get(), item)
                    for style in item.StyledByItem:
                        copied_style = ifcopenshell.util.element.copy(tool.Ifc.get(), style)
                        copied_style.Item = copied_item
                    if copied_item.Position:
                        position = ifcopenshell.util.placement.get_axis2placement(copied_item.Position)
                    else:
                        position = np.eye(4)
                    position = placement @ position
                    position = np.linalg.inv(target_placement) @ position
                    copied_item.Position = tool.Ifc.get().createIfcAxis2Placement3D(
                        tool.Ifc.get().createIfcCartesianPoint([float(n) for n in position[:, 3][:3]]),
                        tool.Ifc.get().createIfcDirection([float(n) for n in position[:, 2][:3]]),
                        tool.Ifc.get().createIfcDirection([float(n) for n in position[:, 0][:3]]),
                    )
                    items.append(copied_item)
                ifcopenshell.api.run("root.remove_product", tool.Ifc.get(), product=element)
            representation.Items = items
            bpy.ops.object.join()
            core.switch_representation(
                tool.Ifc,
                tool.Geometry,
                obj=self.target,
                representation=representation,
                should_reload=True,
                is_global=True,
                should_sync_changes_first=False,
                apply_openings=True,
            )

    def join_blender_obj(self):
        for obj in bpy.context.selected_objects:
            if obj == self.target:
                continue
            element = tool.Ifc.get_entity(obj)
            if element:
                ifcopenshell.api.run("root.remove_product", tool.Ifc.get(), product=element)
        bpy.ops.object.join()


class OverridePasteBuffer(bpy.types.Operator):
    bl_idname = "bim.override_paste_buffer"
    bl_label = "IFC Paste BIM Objects"
    bl_options = {"REGISTER", "UNDO"}

    def execute(self, context):
        bpy.ops.view3d.pastebuffer()
        if IfcStore.get_file():
            for obj in context.selected_objects:
                blenderbim.core.root.copy_class(tool.Ifc, tool.Collector, tool.Geometry, tool.Root, obj=obj)
        return {"FINISHED"}


class OverrideModeSetEdit(bpy.types.Operator):
    bl_description = "Switch from Object mode to Edit mode"
    bl_idname = "bim.override_mode_set_edit"
    bl_label = "IFC Mode Set Edit"
    bl_options = {"REGISTER", "UNDO"}

    def execute(self, context):
        return IfcStore.execute_ifc_operator(self, context)

    def _execute(self, context):
        selected_objs = context.selected_objects or ([context.active_object] if context.active_object else [])
        active_obj = context.active_object

        if context.active_object:
            context.active_object.select_set(True)

            element = tool.Ifc.get_entity(context.active_object)
            if element and element.is_a("IfcRelSpaceBoundary"):
                return bpy.ops.bim.enable_editing_boundary_geometry()

        for obj in selected_objs:
            if not obj:
                continue
            if not obj.data:
                obj.select_set(False)
                continue
            element = tool.Ifc.get_entity(obj)
            if not element:
                continue
            usage_type = tool.Model.get_usage_type(element)
            if usage_type is not None and usage_type not in ("PROFILE", "LAYER3"):
                # Parametric objects shall not be edited as meshes as they
                # can be modified to be incompatible with the parametric
                # constraints.
                obj.select_set(False)
                continue
            representation = tool.Geometry.get_active_representation(obj)
            if not representation:
                continue
            if tool.Blender.Modifier.is_modifier_with_non_editable_path(element):
                obj.select_set(False)
                continue

            is_profile = True
            representation_class = tool.Geometry.get_ifc_representation_class(element, representation)
            if usage_type == "PROFILE":
                operator = lambda: bpy.ops.bim.hotkey(hotkey="A_E")
            elif representation_class and "IfcCircleProfileDef" in representation_class:
                self.report({"INFO"}, "Can't edit Circle Profile Extrusion")
                obj.select_set(False)
                continue
            elif (
                tool.Geometry.is_profile_based(obj.data)
                or usage_type == "LAYER3"
                or tool.Geometry.is_swept_profile(representation)
            ):
                operator = lambda: bpy.ops.bim.hotkey(hotkey="S_E")
            elif tool.Blender.Modifier.is_editing_parameters(obj):
                # This should go BEFORE the modifiers
                self.report({"INFO"}, "Can't edit path while the modifier parameters are being modified")
                obj.select_set(False)
                continue
            elif tool.Blender.Modifier.is_roof(element):
                operator = lambda: bpy.ops.bim.enable_editing_roof_path()
            elif tool.Blender.Modifier.is_railing(element):
                operator = lambda: bpy.ops.bim.enable_editing_railing_path()
            else:
                is_profile = False
            if is_profile:
                if len(context.selected_objects) == 1 and context.active_object == context.selected_objects[0]:
                    tool.Blender.select_and_activate_single_object(context, obj)
                    operator()
                    return {"FINISHED"}
                else:
                    self.report({"INFO"}, "Only a single profile-based representation can be edited at a time.")
                    obj.select_set(False)
                    continue

            if tool.Geometry.is_meshlike(representation):
                tool.Ifc.edit(obj)
                if getattr(element, "HasOpenings", None):
                    # Mesh elements with openings must disable openings
                    # so that you can edit the original topology.
                    core.switch_representation(
                        tool.Ifc,
                        tool.Geometry,
                        obj=obj,
                        representation=representation,
                        should_reload=True,
                        is_global=True,
                        should_sync_changes_first=False,
                        apply_openings=False,
                    )
                tool.Geometry.dissolve_triangulated_edges(obj)
                obj.data.BIMMeshProperties.mesh_checksum = tool.Geometry.get_mesh_checksum(obj.data)
            else:
                obj.select_set(False)
                continue
        if len(selected_objs) > 1 and (
            not context.selected_objects or len(context.selected_objects) != len(selected_objs)
        ):
            # We are trying to edit at least one non-mesh-like object : Display a hint to the user
            self.report({"INFO"}, "Only mesh-compatible representations may be edited concurrently in edit mode.")

        if context.active_object not in context.selected_objects:
            # The active object is non-mesh-like. Set a valid object (or None) as active
            context.view_layer.objects.active = context.selected_objects[0] if context.selected_objects else None
        if context.active_object:
            return tool.Blender.toggle_edit_mode(context)

        # Restore the selection if nothing worked
        for obj in selected_objs:
            obj.select_set(True)
        context.view_layer.objects.active = active_obj
        return {"FINISHED"}

    def invoke(self, context, event):
        return IfcStore.execute_ifc_operator(self, context, is_invoke=True)

    def _invoke(self, context, event):
        if not tool.Ifc.get():
            return tool.Blender.toggle_edit_mode(context)
        return self.execute(context)


class OverrideModeSetObject(bpy.types.Operator):
    bl_idname = "bim.override_mode_set_object"
    bl_label = "IFC Mode Set Object"
    bl_options = {"REGISTER", "UNDO"}
    should_save: bpy.props.BoolProperty(name="Should Save", default=True)

    def execute(self, context):
        return IfcStore.execute_ifc_operator(self, context)

    def _execute(self, context):
        for obj in self.edited_objs:
            if self.should_save:
                bpy.ops.bim.update_representation(obj=obj.name, ifc_representation_class="")
                if getattr(tool.Ifc.get_entity(obj), "HasOpenings", False):
                    self.reload_representation(obj)
            else:
                self.reload_representation(obj)
            tool.Ifc.finish_edit(obj)

        for obj in self.unchanged_objs_with_openings:
            self.reload_representation(obj)
            tool.Ifc.finish_edit(obj)
        return {"FINISHED"}

    def reload_representation(self, obj):
        representation = tool.Ifc.get().by_id(obj.data.BIMMeshProperties.ifc_definition_id)
        core.switch_representation(
            tool.Ifc,
            tool.Geometry,
            obj=obj,
            representation=representation,
            should_reload=True,
            is_global=True,
            should_sync_changes_first=False,
            apply_openings=True,
        )

    def draw(self, context):
        if self.is_valid:
            row = self.layout.row()
            row.prop(self, "should_save")
        else:
            row = self.layout.row()
            row.label(text="No Geometry Found: Object will revert to previous state.")

    def invoke(self, context, event):
        return IfcStore.execute_ifc_operator(self, context, is_invoke=True)

    def _invoke(self, context, event):
        self.is_valid = True
        self.should_save = True

        bpy.ops.object.mode_set(mode="EDIT", toggle=True)

        if not tool.Ifc.get():
            return {"FINISHED"}

        if context.active_object:
            element = tool.Ifc.get_entity(context.active_object)
            if element and element.is_a("IfcRelSpaceBoundary"):
                return bpy.ops.bim.edit_boundary_geometry()

        objs = context.selected_objects or [context.active_object]

        self.edited_objs = []
        self.unchanged_objs_with_openings = []

        for obj in objs:
            if not obj:
                continue

            element = tool.Ifc.get_entity(obj)
            if not element:
                continue

            if tool.Profile.is_editing_profile():
                profile_id = context.scene.BIMProfileProperties.active_profile_id
                if profile_id:
                    profile = tool.Ifc.get().by_id(profile_id)
                    if tool.Ifc.get_object(profile):  # We are editing an arbitrary profile
                        bpy.ops.bim.edit_arbitrary_profile()
                elif tool.Blender.Modifier.is_railing(element):
                    bpy.ops.bim.finish_editing_railing_path()
                elif tool.Blender.Modifier.is_roof(element):
                    bpy.ops.bim.finish_editing_roof_path()
                elif tool.Model.get_usage_type(element) == "PROFILE":
                    bpy.ops.bim.edit_extrusion_axis()
                # if in the process of editing arbitrary profile
                elif context.scene.BIMProfileProperties.active_arbitrary_profile_id:
                    bpy.ops.bim.edit_arbitrary_profile()
                else:
                    bpy.ops.bim.edit_extrusion_profile()
                return self.execute(context)
            elif obj.data.BIMMeshProperties.ifc_definition_id:
                if not tool.Geometry.has_geometric_data(obj):
                    self.is_valid = False
                    self.should_save = False
                representation = tool.Ifc.get().by_id(obj.data.BIMMeshProperties.ifc_definition_id)
                if tool.Geometry.is_meshlike(
                    representation
                ) and obj.data.BIMMeshProperties.mesh_checksum != tool.Geometry.get_mesh_checksum(obj.data):
                    self.edited_objs.append(obj)
                elif getattr(element, "HasOpenings", None):
                    self.unchanged_objs_with_openings.append(obj)
                else:
                    tool.Ifc.finish_edit(obj)

        if self.edited_objs:
            return context.window_manager.invoke_props_dialog(self)
        return self.execute(context)


class FlipObject(bpy.types.Operator):
    bl_idname = "bim.flip_object"
    bl_label = "Flip Object"
    bl_description = "Flip object's local axes, keep the position"
    bl_options = {"REGISTER", "UNDO"}

    flip_local_axes: bpy.props.EnumProperty(
        name="Flip Local Axes", items=(("XY", "XY", ""), ("YZ", "YZ", ""), ("XZ", "XZ", "")), default="XY"
    )

    def execute(self, context):
        for obj in context.selected_objects:
            tool.Geometry.flip_object(obj, self.flip_local_axes)
        return {"FINISHED"}


class EnableEditingRepresentationItems(bpy.types.Operator, Operator):
    bl_idname = "bim.enable_editing_representation_items"
    bl_label = "Enable Editing Representation Items"
    bl_options = {"REGISTER", "UNDO"}

    def _execute(self, context):
        obj = context.active_object

        props = obj.BIMGeometryProperties
        props.is_editing = True

        props.items.clear()

        if bpy.context.active_object.data and hasattr(bpy.context.active_object.data, "BIMMeshProperties"):
            active_representation_id = bpy.context.active_object.data.BIMMeshProperties.ifc_definition_id
            element = tool.Ifc.get().by_id(active_representation_id)
            if not element.is_a("IfcShapeRepresentation"):
                return
            queue = list(element.Items)
            while queue:
                item = queue.pop()
                if item.is_a("IfcMappedItem"):
                    queue.extend(item.MappingSource.MappedRepresentation.Items)
                else:
                    new = props.items.add()
                    new.name = item.is_a()
                    new.ifc_definition_id = item.id()

                    styles = []
                    for inverse in tool.Ifc.get().get_inverse(item):
                        if inverse.is_a("IfcStyledItem"):
                            styles = inverse.Styles
                            if styles and styles[0].is_a("IfcPresentationStyleAssignment"):
                                styles = styles[0].Styles
                            for style in styles:
                                if style.is_a("IfcSurfaceStyle"):
                                    new.surface_style = style.Name or "Unnamed"
                        elif inverse.is_a("IfcPresentationLayerAssignment"):
                            new.layer = inverse.Name or "Unnamed"


class DisableEditingRepresentationItems(bpy.types.Operator, Operator):
    bl_idname = "bim.disable_editing_representation_items"
    bl_label = "Disable Editing Representation Items"
    bl_options = {"REGISTER", "UNDO"}

    def _execute(self, context):
        obj = context.active_object
        obj.BIMGeometryProperties.is_editing = False<|MERGE_RESOLUTION|>--- conflicted
+++ resolved
@@ -906,120 +906,12 @@
         self.group_name = "Linked Aggregate"
         old_to_new = {}
 
-<<<<<<< HEAD
         def select_objects_and_add_data(element): 
             add_linked_aggregate_group(element)
             obj = tool.Ifc.get_object(element)
             obj.select_set(True)
             parts = ifcopenshell.util.element.get_parts(element)
             if parts:
-=======
-        ### Adding the assembly data
-        def add_assembly_data(element, parent, data_to_add):
-            pset = ifcopenshell.util.element.get_pset(element, "BBIM_Aggregate_Data")
-            data = [data_to_add]
-
-            if pset:
-                if parent == None:
-                    ifcopenshell.api.run(
-                        "pset.edit_pset",
-                        tool.Ifc.get(),
-                        pset=tool.Ifc.get().by_id(pset["id"]),
-                        properties={"Data": tool.Ifc.get().createIfcText(json.dumps(data))},
-                    )
-                else:
-                    ifcopenshell.api.run(
-                        "pset.edit_pset",
-                        tool.Ifc.get(),
-                        pset=tool.Ifc.get().by_id(pset["id"]),
-                        properties={"Parent": parent.GlobalId, "Data": tool.Ifc.get().createIfcText(json.dumps(data))},
-                    )
-
-            else:
-                pset = ifcopenshell.api.run(
-                    "pset.add_pset", tool.Ifc.get(), product=element, name="BBIM_Aggregate_Data"
-                )
-
-                ifcopenshell.api.run(
-                    "pset.edit_pset",
-                    tool.Ifc.get(),
-                    pset=pset,
-                    properties={"Parent": parent.GlobalId, "Data": tool.Ifc.get().createIfcText(json.dumps(data))},
-                )
-
-        def add_child_to_assembly_data(new_entity):
-            pset = ifcopenshell.util.element.get_pset(new_entity, "BBIM_Aggregate_Data")
-            parent_element = tool.Ifc.get().by_guid(pset["Parent"])
-            parent_pset = ifcopenshell.util.element.get_pset(parent_element, "BBIM_Aggregate_Data")
-            data = json.loads(parent_pset["Data"])
-            data[0]["children"].append(new_entity.GlobalId)
-
-            ifcopenshell.api.run(
-                "pset.edit_pset",
-                tool.Ifc.get(),
-                pset=tool.Ifc.get().by_id(parent_pset["id"]),
-                properties={"Data": tool.Ifc.get().createIfcText(json.dumps(data))},
-            )
-
-        def create_data_structure(entity, level=-1):
-            level += 1
-
-            data_children = {
-                "children": [],
-                "instance_of": [],
-            }
-
-            data_parent = {
-                "children": [],
-                "instance_of": [entity.GlobalId],
-            }
-
-            if not entity.is_a("IfcElementAssembly"):
-                return
-            else:
-                if level == 0:
-                    add_assembly_data(entity, entity, data_parent)
-                else:
-                    add_assembly_data(entity, None, data_parent)
-                parts = ifcopenshell.util.element.get_parts(entity)
-                for part in parts:
-                    if part.is_a("IfcElementAssembly"):
-                        add_assembly_data(part, entity, data_children)
-                        add_child_to_assembly_data(part)
-                        create_data_structure(part, level)
-                        continue
-                    add_assembly_data(part, entity, data_children)
-                    add_child_to_assembly_data(part)
-
-                return
-
-        def recreate_data_structure(entity, level=-1):
-            level += 1
-
-            pset = ifcopenshell.util.element.get_pset(entity, "BBIM_Aggregate_Data")
-            pset_data = json.loads(pset["Data"])[0]
-            instance_of = pset_data["instance_of"]
-
-            data_children = {
-                "children": [],
-                "instance_of": [],
-            }
-
-            # Keeps instance ID through all copies
-            data_parent = {
-                "children": [],
-                "instance_of": instance_of,
-            }
-
-            if not entity.is_a("IfcElementAssembly"):
-                return
-            else:
-                if level == 0:
-                    add_assembly_data(entity, entity, data_parent)
-                else:
-                    add_assembly_data(entity, None, data_parent)
-                parts = ifcopenshell.util.element.get_parts(entity)
->>>>>>> c6454803
                 for part in parts:
                     if part.is_a("IfcElementAssembly"):
                         select_objects_and_add_data(part)
@@ -1109,157 +1001,21 @@
         return {"FINISHED"}
 
     def _execute(self, context):
-<<<<<<< HEAD
         self.group_name = 'Linked Aggregate'
-=======
         refresh_start_time = time()
         self.new_active_obj = None
         old_to_new = {}
-
-        def remove_objects(entity, level=-1, parents=[]):
-            level += 1
-            if level == 0:
-                parents = [entity]
-            parts = ifcopenshell.util.element.get_parts(entity)
-            for part in parts:
-                if part.is_a("IfcElementAssembly"):
-                    parents.append(part)
-                    remove_objects(part, level, parents)
-                    continue
-                else:
-                    part_obj = tool.Ifc.get_object(part)
-                    if part_obj:
-                        tool.Geometry.delete_ifc_object(part_obj)
-
-            return parents
-
-        def duplicate_children(entity):
-            pset = ifcopenshell.util.element.get_pset(entity, "BBIM_Aggregate_Data")
-            pset_data = json.loads(pset["Data"])[0]
-            instance_of = pset_data["instance_of"][0]
->>>>>>> c6454803
 
         def delete_objects(element):
             parts = ifcopenshell.util.element.get_parts(element)
             if parts:
                 for part in parts:
                     if part.is_a("IfcElementAssembly"):
-<<<<<<< HEAD
                         delete_objects(part)
                     tool.Geometry.delete_ifc_object(tool.Ifc.get_object(part))
                     
             tool.Geometry.delete_ifc_object(tool.Ifc.get_object(element))
         
-=======
-                        if not pset:
-                            data_children = {
-                                "children": [],
-                                "instance_of": [part.GlobalId],
-                            }
-                            data = [data_children]
-
-                            pset = ifcopenshell.api.run(
-                                "pset.add_pset", tool.Ifc.get(), product=part, name="BBIM_Aggregate_Data"
-                            )
-                            ifcopenshell.api.run(
-                                "pset.edit_pset",
-                                tool.Ifc.get(),
-                                pset=pset,
-                                properties={
-                                    "Parent": instance_entity.GlobalId,
-                                    "Data": tool.Ifc.get().createIfcText(json.dumps(data)),
-                                },
-                            )
-
-                            part_obj = tool.Ifc.get_object(part)
-                            new_part = duplicate_objects(part_obj)
-
-                            blenderbim.core.aggregate.assign_object(
-                                tool.Ifc,
-                                tool.Aggregate,
-                                tool.Collector,
-                                relating_obj=tool.Ifc.get_object(entity),
-                                related_obj=tool.Ifc.get_object(new_part),
-                            )
-                            duplicate_children(new_part)
-
-                for part in parts:
-                    pset = ifcopenshell.util.element.get_pset(part, "BBIM_Aggregate_Data")
-                    if part.is_a("IfcElementAssembly"):
-                        pass
-
-                    else:
-                        if not pset:
-                            pset = ifcopenshell.api.run(
-                                "pset.add_pset", tool.Ifc.get(), product=part, name="BBIM_Aggregate_Data"
-                            )
-                        else:
-                            pset = ifcopenshell.util.element.get_pset(part, "BBIM_Aggregate_Data")
-                            pset = tool.Ifc.get().by_id(pset["id"])
-
-                        data_children = {
-                            "children": [],
-                            "instance_of": [],
-                        }
-                        data = [data_children]
-
-                        ifcopenshell.api.run(
-                            "pset.edit_pset",
-                            tool.Ifc.get(),
-                            pset=pset,
-                            properties={
-                                "Parent": instance_entity.GlobalId,
-                                "Data": tool.Ifc.get().createIfcText(json.dumps(data)),
-                            },
-                        )
-
-                        part_obj = tool.Ifc.get_object(part)
-                        new_part = duplicate_objects(part_obj)
-                        blenderbim.core.aggregate.assign_object(
-                            tool.Ifc,
-                            tool.Aggregate,
-                            tool.Collector,
-                            relating_obj=tool.Ifc.get_object(entity),
-                            related_obj=tool.Ifc.get_object(new_part),
-                        )
-
-        def duplicate_objects(obj, is_root=False):
-            new_obj = obj.copy()
-            if obj.data:
-                new_obj.data = obj.data.copy()
-            if obj == context.active_object:
-                self.new_active_obj = new_obj
-            for collection in obj.users_collection:
-                collection.objects.link(new_obj)
-            obj.select_set(False)
-            new_obj.select_set(True)
-
-            # This is needed to make sure the new object gets unlink from
-            # the old object assembly collection
-            new_obj.BIMObjectProperties.collection = None
-
-            # Copy the actual class
-            new_entity = blenderbim.core.root.copy_class(
-                tool.Ifc, tool.Collector, tool.Geometry, tool.Root, obj=new_obj
-            )
-
-            if new_entity:
-                tool.Model.handle_array_on_copied_element(new_entity)
-
-                if not new_entity.is_a("IfcElementAssembly"):
-                    blenderbim.core.aggregate.unassign_object(
-                        tool.Ifc,
-                        tool.Aggregate,
-                        tool.Collector,
-                        relating_obj=obj,
-                        related_obj=tool.Ifc.get_object(new_entity),
-                    )
-
-                old_to_new[tool.Ifc.get_entity(obj)] = [new_entity]
-
-            return new_entity
-
->>>>>>> c6454803
         if len(context.selected_objects) != 1:
             return {"FINISHED"}
 
@@ -1276,7 +1032,6 @@
             self.report({"INFO"}, "Object is not part of a IfcElementAssembly.")
             return {"FINISHED"}
 
-<<<<<<< HEAD
         product_linked_agg_group = [
             r.RelatingGroup
             for r in getattr(selected_element, "HasAssignments", []) or []
@@ -1289,49 +1044,6 @@
         for element in elements:
             if element.GlobalId == selected_element.GlobalId:
                 continue
-=======
-        pset = ifcopenshell.util.element.get_pset(selected_root_entity, "BBIM_Aggregate_Data")
-        if not pset:
-            self.report({"INFO"}, "Object is not part of an assembly aggregate.")
-            return {"FINISHED"}
-
-        pset_data = json.loads(pset["Data"])[0]
-        instance_of = pset_data["instance_of"][0]
-        original_root_entity = tool.Ifc.get().by_guid(instance_of)
-        if original_root_entity == selected_root_entity:
-            self.report({"INFO"}, "Cannot refresh original assembly. Select an assembly instance.")
-            return {"FINISHED"}
-
-        parents = remove_objects(selected_root_entity)
-
-        original_root_object = tool.Ifc.get_object(original_root_entity)
-
-        selected_matrix = selected_root_obj.matrix_world
-        original_matrix = original_root_object.matrix_world
-
-        for parent in parents:
-            duplicate_children(parent)
-
-        # Remove connections with old objects
-        for new in old_to_new.values():
-            for connection in new[0].ConnectedTo:
-                entity = connection.RelatedElement
-                if entity in old_to_new.keys():
-                    core.remove_connection(tool.Geometry, connection=connection)
-            for connection in new[0].ConnectedFrom:
-                entity = connection.RelatingElement
-                if entity in old_to_new.keys():
-                    core.remove_connection(tool.Geometry, connection=connection)
-
-        old_objs = []
-        for old, new in old_to_new.items():
-            old_objs.append(tool.Ifc.get_object(old))
-
-            new_obj = tool.Ifc.get_object(new[0])
-
-            matrix_diff = Matrix.inverted(original_matrix) @ new_obj.matrix_world
-            new_matrix = selected_matrix @ matrix_diff
->>>>>>> c6454803
 
             element_aggregate = ifcopenshell.util.element.get_aggregate(element)
             
@@ -1374,14 +1086,11 @@
 
         blenderbim.bim.handler.refresh_ui_data()
 
-<<<<<<< HEAD
-=======
         operator_time = time() - refresh_start_time
         if operator_time > 10:
             self.report({"INFO"}, "Refresh Aggregate was finished in {:.2f} seconds".format(operator_time))
         return {"FINISHED"}
 
->>>>>>> c6454803
 
 class OverrideJoin(bpy.types.Operator, Operator):
     bl_idname = "bim.override_object_join"
