--- conflicted
+++ resolved
@@ -92,13 +92,7 @@
         addon_keymaps.append((km, kmi))
         kmi = km.keymap_items.new("bim.override_object_duplicate_move_linked_macro", "D", "PRESS", alt=True)
         addon_keymaps.append((km, kmi))
-<<<<<<< HEAD
         kmi = km.keymap_items.new("bim.object_duplicate_move_linked_aggregate_macro", "D", "PRESS", ctrl=True, shift=True)
-=======
-        kmi = km.keymap_items.new(
-            "bim.override_object_duplicate_move_aggregate_macro", "D", "PRESS", ctrl=True, shift=True
-        )
->>>>>>> c6454803
         addon_keymaps.append((km, kmi))
         kmi = km.keymap_items.new("bim.override_paste_buffer", "V", "PRESS", ctrl=True)
         addon_keymaps.append((km, kmi))
