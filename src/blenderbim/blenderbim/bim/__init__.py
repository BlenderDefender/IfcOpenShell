# BlenderBIM Add-on - OpenBIM Blender Add-on
# Copyright (C) 2020, 2021 Dion Moult <dion@thinkmoult.com>
#
# This file is part of BlenderBIM Add-on.
#
# BlenderBIM Add-on is free software: you can redistribute it and/or modify
# it under the terms of the GNU General Public License as published by
# the Free Software Foundation, either version 3 of the License, or
# (at your option) any later version.
#
# BlenderBIM Add-on is distributed in the hope that it will be useful,
# but WITHOUT ANY WARRANTY; without even the implied warranty of
# MERCHANTABILITY or FITNESS FOR A PARTICULAR PURPOSE.  See the
# GNU General Public License for more details.
#
# You should have received a copy of the GNU General Public License
# along with BlenderBIM Add-on.  If not, see <http://www.gnu.org/licenses/>.

import bpy
import blenderbim
import importlib
from . import handler, ui, prop, operator, helper

modules = {
    "project": None,
    "search": None,
    "bcf": None,
    "root": None,
    "unit": None,
    "model": None,
    "cad": None,
    "georeference": None,
    "context": None,
    "drawing": None,
    "misc": None,
    "attribute": None,
    "type": None,
    "spatial": None,
    "void": None,
    "aggregate": None,
    "geometry": None,
    "cobie": None,
    "resource": None,
    "cost": None,
    "sequence": None,
    "group": None,
    "system": None,
    "brick": None,
    "structural": None,
    "boundary": None,
    "profile": None,
    "material": None,
    "style": None,
    "layer": None,
    "owner": None,
    "pset": None,
    "qto": None,
    "classification": None,
    "library": None,
    "constraint": None,
    "document": None,
    "pset_template": None,
    "clash": None,
    "lca": None,
    "csv": None,
    "tester": None,
    "bimtester": None,
    "diff": None,
    "patch": None,
    "gis": None,
    "covetool": None,
    "augin": None,
    "debug": None,
    # Uncomment this line to enable loading of the demo module. Happy hacking!
    # The name "demo" must correlate to a folder name in `bim/module/`.
    # "demo": None,
}


for name in modules.keys():
    modules[name] = importlib.import_module(f"blenderbim.bim.module.{name}")


classes = [
    operator.AddIfcFile,
    operator.BIM_OT_add_section_plane,
    operator.BIM_OT_remove_section_plane,
    operator.ConfigureVisibility,
    operator.OpenUpstream,
    operator.OpenUri,
    operator.ReloadIfcFile,
    operator.RemoveIfcFile,
    operator.SelectDataDir,
    operator.SelectIfcFile,
    operator.ReloadSelectedIfcFile,
    operator.SelectSchemaDir,
    operator.SelectURIAttribute,
    operator.EditBlenderCollection,
    operator.BIM_OT_open_webbrowser,
    operator.BIM_OT_show_description,
    prop.StrProperty,
    operator.BIM_OT_enum_property_search,  # /!\ Register AFTER prop.StrProperty
    prop.ObjProperty,
    prop.Attribute,
    prop.ModuleVisibility,
    prop.BIMProperties,
    prop.IfcParameter,
    prop.PsetQto,
    prop.GlobalId,
    prop.BIMObjectProperties,
    prop.BIMMaterialProperties,
    prop.BIMMeshProperties,
    ui.BIM_PT_section_plane,
    ui.BIM_UL_generic,
    ui.BIM_UL_topics,
    ui.BIM_ADDON_preferences,
    # Scene panel groups
    ui.BIM_PT_project_info,
    ui.BIM_PT_project_setup,
    ui.BIM_PT_collaboration,
    ui.BIM_PT_selection,
    ui.BIM_PT_geometry,
    ui.BIM_PT_services,
    ui.BIM_PT_structural,
    ui.BIM_PT_4D5D,
    ui.BIM_PT_quality_control,
    ui.BIM_PT_integrations,
    # Object panel groups
    ui.BIM_PT_object_metadata,
    ui.BIM_PT_geometry_object,
    ui.BIM_PT_services_object,
    ui.BIM_PT_utilities_object,
    ui.BIM_PT_misc_object,
]

for mod in modules.values():
    classes.extend(mod.classes)


def on_register(scene):
    handler.setDefaultProperties(scene)
    if not bpy.app.background:
        bpy.app.handlers.depsgraph_update_post.remove(on_register)


def register():
    for cls in classes:
        bpy.utils.register_class(cls)
    bpy.app.handlers.depsgraph_update_post.append(on_register)
    bpy.app.handlers.undo_pre.append(handler.undo_pre)
    bpy.app.handlers.undo_post.append(handler.undo_post)
    bpy.app.handlers.redo_pre.append(handler.redo_pre)
    bpy.app.handlers.redo_post.append(handler.redo_post)
    bpy.app.handlers.load_post.append(handler.setDefaultProperties)
    bpy.app.handlers.load_post.append(handler.loadIfcStore)
    bpy.app.handlers.save_post.append(handler.ensureIfcExported)
    bpy.types.Scene.BIMProperties = bpy.props.PointerProperty(type=prop.BIMProperties)
    bpy.types.Object.BIMObjectProperties = bpy.props.PointerProperty(type=prop.BIMObjectProperties)
    bpy.types.Material.BIMObjectProperties = bpy.props.PointerProperty(type=prop.BIMObjectProperties)
    bpy.types.Material.BIMMaterialProperties = bpy.props.PointerProperty(type=prop.BIMMaterialProperties)
    bpy.types.Mesh.BIMMeshProperties = bpy.props.PointerProperty(type=prop.BIMMeshProperties)
    bpy.types.Curve.BIMMeshProperties = bpy.props.PointerProperty(type=prop.BIMMeshProperties)
    bpy.types.Camera.BIMMeshProperties = bpy.props.PointerProperty(type=prop.BIMMeshProperties)
    bpy.types.PointLight.BIMMeshProperties = bpy.props.PointerProperty(type=prop.BIMMeshProperties)
    bpy.types.SCENE_PT_unit.append(ui.ifc_units)
    if hasattr(bpy.types, "UI_MT_button_context_menu"):
        bpy.types.UI_MT_button_context_menu.append(ui.draw_custom_context_menu)

    for mod in modules.values():
        mod.register()


def unregister():
    for cls in reversed(classes):
<<<<<<< HEAD
        if getattr(cls, "is_registered", None) is None:
=======
        # GizmoGroup, Gizmo and Macro doesn't have cls.is_registered attribute
        if set((bpy.types.GizmoGroup, bpy.types.Gizmo)) & set(cls.__bases__):
            if bpy.data.scenes["Scene"].BIMProperties.module_visibility["drawing"].is_visible:
                bpy.utils.unregister_class(cls)
            continue

        if bpy.types.Macro in cls.__bases__:
            bpy.utils.unregister_class(cls)
            continue

        if cls.is_registered is not False:
>>>>>>> 8a4a4277
            bpy.utils.unregister_class(cls)
        else:
            if cls.is_registered is not False:
                bpy.utils.unregister_class(cls)

    bpy.app.handlers.load_post.remove(handler.setDefaultProperties)
    bpy.app.handlers.load_post.remove(handler.loadIfcStore)
    bpy.app.handlers.save_post.remove(handler.ensureIfcExported)
    del bpy.types.Scene.BIMProperties
    del bpy.types.Object.BIMObjectProperties
    del bpy.types.Material.BIMObjectProperties
    del bpy.types.Material.BIMMaterialProperties
    del bpy.types.Mesh.BIMMeshProperties
    del bpy.types.Curve.BIMMeshProperties
    del bpy.types.Camera.BIMMeshProperties
    del bpy.types.PointLight.BIMMeshProperties
    bpy.types.SCENE_PT_unit.remove(ui.ifc_units)
    if hasattr(bpy.types, "UI_MT_button_context_menu"):
        bpy.types.UI_MT_button_context_menu.remove(ui.draw_custom_context_menu)

    for mod in reversed(list(modules.values())):
        mod.unregister()<|MERGE_RESOLUTION|>--- conflicted
+++ resolved
@@ -172,25 +172,10 @@
 
 def unregister():
     for cls in reversed(classes):
-<<<<<<< HEAD
         if getattr(cls, "is_registered", None) is None:
-=======
-        # GizmoGroup, Gizmo and Macro doesn't have cls.is_registered attribute
-        if set((bpy.types.GizmoGroup, bpy.types.Gizmo)) & set(cls.__bases__):
-            if bpy.data.scenes["Scene"].BIMProperties.module_visibility["drawing"].is_visible:
-                bpy.utils.unregister_class(cls)
-            continue
-
-        if bpy.types.Macro in cls.__bases__:
             bpy.utils.unregister_class(cls)
-            continue
-
-        if cls.is_registered is not False:
->>>>>>> 8a4a4277
+        elif cls.is_registered:
             bpy.utils.unregister_class(cls)
-        else:
-            if cls.is_registered is not False:
-                bpy.utils.unregister_class(cls)
 
     bpy.app.handlers.load_post.remove(handler.setDefaultProperties)
     bpy.app.handlers.load_post.remove(handler.loadIfcStore)
