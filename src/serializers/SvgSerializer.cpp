/********************************************************************************
 *                                                                              *
 * Copyright 2015 IfcOpenShell and ROOT B.V.                                    *
 *                                                                              *
 * This file is part of IfcOpenShell.                                           *
 *                                                                              *
 * IfcOpenShell is free software: you can redistribute it and/or modify         *
 * it under the terms of the Lesser GNU General Public License as published by  *
 * the Free Software Foundation, either version 3.0 of the License, or          *
 * (at your option) any later version.                                          *
 *                                                                              *
 * IfcOpenShell is distributed in the hope that it will be useful,              *
 * but WITHOUT ANY WARRANTY; without even the implied warranty of               *
 * MERCHANTABILITY or FITNESS FOR A PARTICULAR PURPOSE. See the                 *
 * Lesser GNU General Public License for more details.                          *
 *                                                                              *
 * You should have received a copy of the Lesser GNU General Public License     *
 * along with this program. If not, see <http://www.gnu.org/licenses/>.         *
 *                                                                              *
 ********************************************************************************/

#include "../ifcgeom/schema_agnostic/opencascade/OpenCascadeConversionResult.h"

#include <string>
#include <fstream>
#include <cstdio>
#include <limits>
#include <algorithm>

#include <gp_Pln.hxx>
#include <gp_Trsf.hxx>
#include <gp_Circ.hxx>
#include <gp_Elips.hxx>
#include <TopoDS.hxx>
#include <TopoDS_Edge.hxx>
#include <TopExp_Explorer.hxx>
#include <BRep_Tool.hxx>
#include <BRepAlgo_Section.hxx>
#include <BRepTools.hxx>
#include <BRepAlgoAPI_Section.hxx>
#include <ShapeAnalysis_FreeBounds.hxx>
#include <TopTools_HSequenceOfShape.hxx>

#include <BRepAdaptor_Curve.hxx>
#include <GCPnts_QuasiUniformDeflection.hxx>

#include <Geom_Curve.hxx>
#include <Geom_Line.hxx>
#include <Geom_Plane.hxx>
#include <Geom_Circle.hxx>
#include <Geom_Ellipse.hxx>
#include <gp_Ax22d.hxx>
#include <Standard_Version.hxx>
#include <GeomAPI.hxx>
#include <TopoDS_Wire.hxx>

#include "../ifcparse/IfcGlobalId.h"

#include "SvgSerializer.h"

const double PI2 = M_PI * 2.;

bool SvgSerializer::ready() {
	return true;
}

void SvgSerializer::write(path_object& p, const TopoDS_Wire& wire) {
	/* ShapeFix_Wire fix;
	Handle(ShapeExtend_WireData) data = new ShapeExtend_WireData;
	for (TopExp_Explorer edges(result, TopAbs_EDGE); edges.More(); edges.Next()) {
		data->Add(edges.Current());
	}
	fix.Load(data);
	fix.FixReorder();
	fix.FixConnected();
	const TopoDS_Wire fixed_wire = fix.Wire(); */

	bool first = true;
	util::string_buffer path;
	for (TopExp_Explorer edges(wire, TopAbs_EDGE); edges.More(); edges.Next()) {
		const TopoDS_Edge& edge = TopoDS::Edge(edges.Current());

		double u1, u2;
		Handle(Geom_Curve) curve = BRep_Tool::Curve(edge, u1, u2);
		Handle(Geom2d_Curve) curve2d;
		if (curve.IsNull()) {
			TopLoc_Location loc;
			Handle_Geom_Surface surf;
			
			BRep_Tool::CurveOnSurface(edge, curve2d, surf, loc, u1, u2);
			
			if (curve2d.IsNull()) {
				Logger::Error("Failed to obtain 2d and 3d curve from edge");
				continue;
			}

			Handle(Standard_Type) sty = surf->DynamicType();
			if (sty != STANDARD_TYPE(Geom_Plane)) {
				Logger::Error("Non-planar p-curves are not supported by this serializer");
				continue;
			}

			gp_Pln pln = Handle(Geom_Plane)::DownCast(surf)->Pln();
			curve = GeomAPI::To3d(curve2d, pln);
		}

		Handle(Standard_Type) ty = curve->DynamicType();
        bool conical = (ty == STANDARD_TYPE(Geom_Circle) || ty == STANDARD_TYPE(Geom_Ellipse));

		// TODO: ALMOST_THE_SAME utilities in separate header
		bool closed = fabs((u1 + PI2) - u2) < 1.e-9;

        if (conical && closed) {
            if (first) {
                if (ty == STANDARD_TYPE(Geom_Circle)) {
                    Handle(Geom_Circle) circle = Handle(Geom_Circle)::DownCast(curve);
                    double r = circle->Radius();
                    gp_Circ c = circle->Circ();
                    gp_Pnt center = c.Location();
                    path.add("            <circle style=\"stroke:black; fill:none;\" r=\"");
                    radii.push_back(path.add(r));
                    path.add("\" cx=\"");
                    xcoords.push_back(path.add(center.X()));
                    path.add("\" cy=\"");
                    ycoords.push_back(path.add(center.Y()));

                    growBoundingBox(center.X() - r, center.Y() - r);
                    growBoundingBox(center.X() + r, center.Y() + r);

                    first = false;
                    continue;
                } else if (ty == STANDARD_TYPE(Geom_Ellipse)) {
                    Handle(Geom_Ellipse) ellipse = Handle(Geom_Ellipse)::DownCast(curve);
                    gp_Elips e = ellipse->Elips();
                    gp_Pnt center = e.Location();

                    // Write the ellipse with major radius along X axis:
                    path.add("            <ellipse style=\"stroke:black; fill:none;\" rx=\"");
                    radii.push_back(path.add(e.MajorRadius()));
                    path.add("\" ry=\"");
                    radii.push_back(path.add(e.MinorRadius()));
                    path.add("\" cx=\"");
                    xcoords.push_back(path.add(center.X()));
                    path.add("\" cy=\"");
                    ycoords.push_back(path.add(center.Y()));
                    path.add("\"");

                    // Rotate it with "transform":
                    gp_Ax1 major_axis = e.XAxis();
                    double z_rotation = major_axis.Direction().AngleWithRef(gp_Dir(1., 0., 0.), gp_Dir(0., 0., 1.));
                    path.add(" transform=\"rotate(");
                    path.add(z_rotation);
                    path.add(" ");
                    path.add(center.X());
                    path.add(" ");
                    path.add(center.Y());

                    // Bounding box:
                    // More important to have all geometry in bounding box than to be minimal
                    growBoundingBox(center.X() - e.MajorRadius(), center.Y() - e.MajorRadius());
                    growBoundingBox(center.X() + e.MajorRadius(), center.Y() + e.MajorRadius());

                    first = false;
                    continue;
                }
            } else {
                std::stringstream ss;
                ss << "Skipping full circle/ellipse inside aggregated <path> (id "
                   << p.first << ")";
                Logger::Warning(ss.str());
            }
        }

        const bool reversed = edge.Orientation() == TopAbs_REVERSED;

		gp_Pnt p1, p2;
		curve->D0(u1, p1);
		curve->D0(u2, p2);

		if (reversed) {
			std::swap(p1, p2);
		}
				
		if (first) {
            path.add("            <path style=\"stroke:black; fill:none;\" d=\"");
			path.add("M");
			addXCoordinate(path.add(p1.X()));
			path.add(",");
			addYCoordinate(path.add(p1.Y()));

			growBoundingBox(p1.X(), p1.Y());
		}

		growBoundingBox(p2.X(), p2.Y());


		if (ty == STANDARD_TYPE(Geom_Circle) || ty == STANDARD_TYPE(Geom_Ellipse)) {
			Handle(Geom_Conic) conic = Handle(Geom_Conic)::DownCast(curve);
			const bool mirrored = conic->Position().Axis().Direction().Z() < 0;
					
			double r1, r2;
			bool larger_arc_segment = (fmod(u2 - u1 + PI2, PI2) > M_PI);
			bool positive_direction = (u2 > u1);

			if (mirrored != reversed) {
				// In case the local coordinate system is mirrored
				// the direction is reversed.
				positive_direction = !positive_direction;
			}

			gp_Pnt center;
			if (ty == STANDARD_TYPE(Geom_Circle)) {
				Handle(Geom_Circle) circle = Handle(Geom_Circle)::DownCast(curve);
				r1 = r2 = circle->Radius();
				center = circle->Location();
			} else {
				Handle(Geom_Ellipse) ellipse = Handle(Geom_Ellipse)::DownCast(curve);
				r1 = ellipse->MajorRadius();
				r2 = ellipse->MinorRadius();
				center = ellipse->Location();
			}

			// Make sure the arc segment is entirely inside bounding box:
			growBoundingBox(center.X() - r1, center.Y() - r1);
			growBoundingBox(center.X() + r1, center.Y() + r1);
					
			// Calculate the angle between 2d vecs to have signed result
			const gp_Dir& d = conic->Position().XDirection();
			const gp_Dir2d d2(d.X(), d.Y());
			const double ang = d2.Angle(gp::DX2d());

			// Write radii
			path.add(" A");
			addSizeComponent(path.add(r1));
			path.add(",");
			addSizeComponent(path.add(r2));
					
			// Write X-axis rotation
			{ std::stringstream ss; ss << " " << ang << " ";
			path.add(ss.str()); }
					
			// Write large-arc-flag and sweep-flag
			path.add(std::string(1, '0'+static_cast<int>(larger_arc_segment)));
			path.add(",");
			path.add(std::string(1, '0'+static_cast<int>(positive_direction)));
					
			path.add(" ");

			// Write arc end point
			xcoords.push_back(path.add(p2.X()));
			path.add(",");
			ycoords.push_back(path.add(p2.Y()));
		} else if (ty != STANDARD_TYPE(Geom_Line)) {
			BRepAdaptor_Curve crv(edge);
			GCPnts_QuasiUniformDeflection tessellater(crv, settings().deflection_tolerance());
			// NB: Start at 2: 1-based and skip the first point, assume it coincides with p1.
			for (int i = 2; i <= tessellater.NbPoints(); ++i) {
				gp_Pnt pi = tessellater.Value(i);
				path.add(" L");
				xcoords.push_back(path.add(pi.X()));
				path.add(",");
				ycoords.push_back(path.add(pi.Y()));

				growBoundingBox(pi.X(), pi.Y());
			}
		} else {
			// Either a Geom_Line or something unimplemented,
			// drawn as a straight line segment.
			path.add(" L");
			xcoords.push_back(path.add(p2.X()));
			path.add(",");
			ycoords.push_back(path.add(p2.Y()));
		}

		first = false;
	}

	path.add("\"/>\n");
	p.second.push_back(path);
}

SvgSerializer::path_object& SvgSerializer::start_path(IfcUtil::IfcBaseEntity* storey, const std::string& id) {
	SvgSerializer::path_object& p = paths.insert(std::make_pair(storey, path_object()))->second;
	p.first = id;
	return p;
}

void SvgSerializer::write(const IfcGeom::NativeElement<real_t>* o)
{
	IfcUtil::IfcBaseEntity* storey = storey_;
	boost::optional<double> storey_elevation = boost::none;

<<<<<<< HEAD
	/*

	TODO: based on NativeElement::parent()
	
	IfcSchema::IfcObjectDefinition* obdef = static_cast<IfcSchema::IfcObjectDefinition*>(file->entityById(o->id()));

#ifndef USE_IFC4
	typedef IfcSchema::IfcRelDecomposes decomposition_element;
#else
	typedef IfcSchema::IfcRelAggregates decomposition_element;
#endif

	for (; storey == 0;) {
		// Iterate over the decomposing element to find the parent IfcBuildingStorey
		decomposition_element::list::ptr decomposes = obdef->Decomposes();
		if (!decomposes->size()) {
			if (obdef->declaration().is(IfcSchema::Type::IfcElement)) {
				IfcSchema::IfcRelContainedInSpatialStructure::list::ptr containment = ((IfcSchema::IfcElement*)obdef)->ContainedInStructure();
				if (!containment->size()) {
					break;
				}
				for (IfcSchema::IfcRelContainedInSpatialStructure::list::it it = containment->begin(); it != containment->end(); ++it) {
					IfcSchema::IfcRelContainedInSpatialStructure* container = *it;
					if (container->RelatingStructure() != obdef) {
						obdef = container->RelatingStructure();
					}
				}
			} else {
				break;
			}
		} else {
			for (decomposition_element::list::it it = decomposes->begin(); it != decomposes->end(); ++it) {
				decomposition_element* decompose = *it;
				if (decompose->RelatingObject() != obdef) {
					obdef = decompose->RelatingObject();
				}
			}
		}
		if (obdef->declaration().is(IfcSchema::Type::IfcBuildingStorey)) {
			storey = static_cast<IfcSchema::IfcBuildingStorey*>(obdef);
			if (storey->hasElevation()) {
=======
	for (const auto& p : o->parents()) {
		if (p->type() == "IfcBuildingStorey") {
			try {
>>>>>>> a6835360
				const IfcGeom::ElementSettings& settings = o->geometry().settings();
				double e = *p->product()->get("Elevation");
				storey_elevation = e * settings.unit_magnitude();
			} catch (...) {
				continue;
			}
			storey = p->product();
			break;
		}
	}

	// With a global section height, building storeys are not a requirement.
	if (!storey && !section_height) {
		Logger::Warning("No global section height and unable to determine building storey for:", o->product());
		return;
	}

	path_object& p = start_path(storey, nameElement(o));

	IfcGeom::OpenCascadeShape* occt_shape = ((IfcGeom::OpenCascadeShape*) o->geometry().as_compound());
	TopoDS_Shape compound = occt_shape->shape();
	delete occt_shape;

	TopoDS_Iterator it(compound);

	// Iterate over components of compound to have better chance of matching section edges to closed wires
	for (; it.More(); it.Next()) {
		
		const TopoDS_Shape& subshape = it.Value();

		const double inf = std::numeric_limits<double>::infinity();
		double zmin = inf;
		double zmax = -inf;
		{TopExp_Explorer exp(subshape, TopAbs_VERTEX);
		for (; exp.More(); exp.Next()) {
			const TopoDS_Vertex& vertex = TopoDS::Vertex(exp.Current());
			gp_Pnt pnt = BRep_Tool::Pnt(vertex);
			if (pnt.Z() < zmin) { zmin = pnt.Z(); }
			if (pnt.Z() > zmax) { zmax = pnt.Z(); }
		}}
		
		// Empty geometry, no vertices encountered
		if (zmin == inf) continue;
		
		// Determine slicing plane z coordinate, priority:
		// 1) explicitly set global section height
		// 2) containing building storey elevation + 1m
		// 3) zmin (from geometry bounding box) + 1m
		double cut_z;
		if (section_height) {
			cut_z = section_height.get();
		} else if (storey_elevation && !(zmin > *storey_elevation || zmax < *storey_elevation)) {
			cut_z = storey_elevation.get() + 1.;
		} else {
			cut_z = zmin + 1.;
		}

		// No intersection with bounding box, fail early
		if (zmin > cut_z || zmax < cut_z) continue;
        
		// Create a horizontal cross section 1 meter above the bottom point of the shape		
		TopoDS_Shape result = BRepAlgoAPI_Section(subshape, gp_Pln(gp_Pnt(0, 0, cut_z), gp::DZ()));

		Handle(TopTools_HSequenceOfShape) edges = new TopTools_HSequenceOfShape();
		Handle(TopTools_HSequenceOfShape) wires = new TopTools_HSequenceOfShape();
		{TopExp_Explorer exp(result, TopAbs_EDGE);
		for (; exp.More(); exp.Next()) {
			edges->Append(exp.Current());
		}}
		ShapeAnalysis_FreeBounds::ConnectEdgesToWires(edges, 1e-5, false, wires);

		gp_Pnt prev;

		for (int i = 1; i <= wires->Length(); ++i) {
			const TopoDS_Wire& wire = TopoDS::Wire(wires->Value(i));
			write(p, wire);
		}
	}
}

void SvgSerializer::setBoundingRectangle(double width, double height) {
	this->width = width;
	this->height = height;
	this->rescale = true;
}

void SvgSerializer::finalize() {

	if (rescale) {
		// Scale the resulting image to a bounding rectangle specified by command line arguments
		const double dx = xmax - xmin;
		const double dy = ymax - ymin;

		double sc = 1.;

		if (dx / width > dy / height) {
			sc = width / dx;
		} else {
			sc = height / dy;
		}

		const double cx = xmin * sc;
		const double cy = ymin * sc;

		{std::vector< boost::shared_ptr<util::string_buffer::float_item> >::const_iterator it;
		for (it = xcoords.begin(); it != xcoords.end(); ++it) {
			double& v = (*it)->value();
			v = v * sc - cx;
		}
		for (it = ycoords.begin(); it != ycoords.end(); ++it) {
			double& v = (*it)->value();
			v = v * sc - cy;
		}
		for (it = radii.begin(); it != radii.end(); ++it) {
			(*it)->value() *= sc;
		}}
	}

	std::multimap<IfcUtil::IfcBaseEntity*, path_object>::const_iterator it;

	IfcUtil::IfcBaseEntity* previous = 0;
	bool first = true;
	for (it = paths.begin(); it != paths.end(); ++it) {
		if (it->first != previous || first) {
			if (!first) {
				svg_file << "    </g>\n";
			}
			std::ostringstream oss;
			svg_file << "    <g " << nameElement(it->first) << ">\n";
		}
		svg_file << "        <g " << it->second.first << ">\n";
		std::vector<util::string_buffer>::const_iterator jt;
		for (jt = it->second.second.begin(); jt != it->second.second.end(); ++jt) {
			svg_file << jt->str();
		}
		svg_file << "        </g>\n";
		previous = it->first;
		first = false;
	}
	
	if (!first) {
		svg_file << "    </g>\n";
	}
	svg_file << "</svg>" << std::endl;
}

void SvgSerializer::writeHeader() {
	svg_file << "<svg xmlns=\"http://www.w3.org/2000/svg\" xmlns:xlink=\"http://www.w3.org/1999/xlink\">\n";
}

std::string SvgSerializer::nameElement(const IfcGeom::Element<real_t>* elem)
{
	std::ostringstream oss;
	const std::string type = "product";
    const std::string name = object_id(elem);
	oss << "id=\"" << type << "-" << name<< "\"";
	return oss.str();
}

std::string SvgSerializer::nameElement(const IfcUtil::IfcBaseEntity* elem) {
	if (elem == 0) { return ""; }
	std::ostringstream oss;
	const std::string type = elem->declaration().is("IfcBuildingStorey") ? "storey" : "product";

    const std::string name = 
		(settings().get(SerializerSettings::USE_ELEMENT_GUIDS)
			? static_cast<std::string>(*elem->get("GlobalId"))
			: ((settings().get(SerializerSettings::USE_ELEMENT_NAMES) && !elem->get("Name")->isNull()))
				? static_cast<std::string>(*elem->get("Name"))
				: IfcParse::IfcGlobalId(*elem->get("GlobalId")).formatted());

	oss << "id=\"" << type << "-" << name << "\"";
	return oss.str();
}

void SvgSerializer::setFile(IfcParse::IfcFile* f) {
	file = f;

	auto storeys = f->instances_by_type("IfcBuildingStorey");
	if (!storeys || storeys->size() == 0) {
		
		IfcGeom::Kernel kernel("opencascade", f);
		
		std::vector<const IfcParse::declaration*> to_derive_from;
		to_derive_from.push_back(f->schema()->declaration_by_name("IfcBuilding"));
		to_derive_from.push_back(f->schema()->declaration_by_name("IfcSite"));
		for (auto it = to_derive_from.begin(); it != to_derive_from.end(); ++it) {
			IfcEntityList::ptr insts = f->instances_by_type(*it);
			if (insts) {
				for (auto jt = insts->begin(); jt != insts->end(); ++jt) {
					IfcUtil::IfcBaseEntity* product = (IfcUtil::IfcBaseEntity*) *jt;
					if (!product->get("ObjectPlacement")->isNull()) {
						IfcGeom::ConversionResultPlacement* trsf;
						if (kernel.convert_placement(*product->get("ObjectPlacement"), trsf)) {
							double X, Y, Z;
							trsf->TranslationPart(X, Y, Z);
							setSectionHeight(Z + 1.);
							Logger::Warning("No building storeys encountered, used for reference:", product);
							return;
						}
					}
				}
			}
		}

		Logger::Warning("No building storeys encountered, output might be invalid or missing");
	}
}<|MERGE_RESOLUTION|>--- conflicted
+++ resolved
@@ -290,53 +290,9 @@
 	IfcUtil::IfcBaseEntity* storey = storey_;
 	boost::optional<double> storey_elevation = boost::none;
 
-<<<<<<< HEAD
-	/*
-
-	TODO: based on NativeElement::parent()
-	
-	IfcSchema::IfcObjectDefinition* obdef = static_cast<IfcSchema::IfcObjectDefinition*>(file->entityById(o->id()));
-
-#ifndef USE_IFC4
-	typedef IfcSchema::IfcRelDecomposes decomposition_element;
-#else
-	typedef IfcSchema::IfcRelAggregates decomposition_element;
-#endif
-
-	for (; storey == 0;) {
-		// Iterate over the decomposing element to find the parent IfcBuildingStorey
-		decomposition_element::list::ptr decomposes = obdef->Decomposes();
-		if (!decomposes->size()) {
-			if (obdef->declaration().is(IfcSchema::Type::IfcElement)) {
-				IfcSchema::IfcRelContainedInSpatialStructure::list::ptr containment = ((IfcSchema::IfcElement*)obdef)->ContainedInStructure();
-				if (!containment->size()) {
-					break;
-				}
-				for (IfcSchema::IfcRelContainedInSpatialStructure::list::it it = containment->begin(); it != containment->end(); ++it) {
-					IfcSchema::IfcRelContainedInSpatialStructure* container = *it;
-					if (container->RelatingStructure() != obdef) {
-						obdef = container->RelatingStructure();
-					}
-				}
-			} else {
-				break;
-			}
-		} else {
-			for (decomposition_element::list::it it = decomposes->begin(); it != decomposes->end(); ++it) {
-				decomposition_element* decompose = *it;
-				if (decompose->RelatingObject() != obdef) {
-					obdef = decompose->RelatingObject();
-				}
-			}
-		}
-		if (obdef->declaration().is(IfcSchema::Type::IfcBuildingStorey)) {
-			storey = static_cast<IfcSchema::IfcBuildingStorey*>(obdef);
-			if (storey->hasElevation()) {
-=======
 	for (const auto& p : o->parents()) {
 		if (p->type() == "IfcBuildingStorey") {
 			try {
->>>>>>> a6835360
 				const IfcGeom::ElementSettings& settings = o->geometry().settings();
 				double e = *p->product()->get("Elevation");
 				storey_elevation = e * settings.unit_magnitude();
