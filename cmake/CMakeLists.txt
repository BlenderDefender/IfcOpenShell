--- conflicted
+++ resolved
@@ -328,16 +328,12 @@
 		ENDIF()
 	ENDFOREACH()
 ElSE()
-<<<<<<< HEAD
-	ADD_DEFINITIONS(-fPIC -Wno-non-virtual-dtor -Wall -Wextra)
-=======
     IF(WIN32)
         # -fPIC is not relevant on Windows and create pointless warnings
-        ADD_DEFINITIONS(-Wno-non-virtual-dtor)
+        ADD_DEFINITIONS(-Wno-non-virtual-dtor -Wall -Wextra)
     ELSE()
-        ADD_DEFINITIONS(-fPIC -Wno-non-virtual-dtor)
+        ADD_DEFINITIONS(-fPIC -Wno-non-virtual-dtor -Wall -Wextra)
     ENDIF()
->>>>>>> 8e998ec7
 ENDIF()
 
 INCLUDE_DIRECTORIES(${INCLUDE_DIRECTORIES} ${OCC_INCLUDE_DIR} ${OPENCOLLADA_INCLUDE_DIRS}
